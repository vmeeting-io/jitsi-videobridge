--- conflicted
+++ resolved
@@ -1,4 +1,3 @@
-<<<<<<< HEAD
 /*
  * Jitsi Videobridge, OpenSource video conferencing.
  *
@@ -108,14 +107,46 @@
             throw new NullPointerException("videoBridge");
         if (id == null)
             throw new NullPointerException("id");
-        if (focus == null)
-            throw new NullPointerException("focus");
 
         this.videobridge = videobridge;
         this.id = id;
         this.focus = focus;
 
         this.randomSpeakerGenerator = new RandomSpeakerGenerator();
+    }
+
+    /**
+     * Sets the values of the properties of a specific
+     * <tt>ColibriConferenceIQ</tt> to the values of the respective
+     * properties of this instance. Thus, the specified <tt>iq</tt> may be
+     * thought of as a description of this instance.
+     * <p>
+     * <b>Note</b>: The copying of the values is deep i.e. the
+     * <tt>Contents</tt>s of this instance are described in the specified
+     * <tt>iq</tt>.
+     * </p>
+     *
+     * @param iq the <tt>ColibriConferenceIQ</tt> to set the values of the
+     * properties of this instance on
+     */
+    public void describeDeep(ColibriConferenceIQ iq)
+    {
+        describeShallow(iq);
+
+        for (Content content : getContents())
+        {
+            ColibriConferenceIQ.Content contentIQ
+                = iq.getOrCreateContent(content.getName());
+
+            for (Channel channel : content.getChannels())
+            {
+                ColibriConferenceIQ.Channel channelIQ
+                    = new ColibriConferenceIQ.Channel();
+
+                channel.describe(channelIQ);
+                contentIQ.addChannel(channelIQ);
+            }
+        }
     }
 
     /**
@@ -125,14 +156,14 @@
      * thought of as a description of this instance.
      * <p>
      * <b>Note</b>: The copying of the values is shallow i.e. the
-     * <tt>Component</tt>s of this instance are not described in the specified
+     * <tt>Content</tt>s of this instance are not described in the specified
      * <tt>iq</tt>.
      * </p>
      *
      * @param iq the <tt>ColibriConferenceIQ</tt> to set the values of the
      * properties of this instance on
      */
-    public void describe(ColibriConferenceIQ iq)
+    public void describeShallow(ColibriConferenceIQ iq)
     {
         iq.setID(getID());
     }
@@ -518,416 +549,4 @@
             }
         }
     }
-}
-=======
-/*
- * Jitsi Videobridge, OpenSource video conferencing.
- *
- * Distributable under LGPL license.
- * See terms of license at gnu.org.
- */
-package org.jitsi.videobridge;
-
-import java.lang.ref.*;
-import java.util.*;
-
-import net.java.sip.communicator.impl.protocol.jabber.extensions.colibri.*;
-
-import org.jitsi.util.*;
-import org.osgi.framework.*;
-
-/**
- * Represents a conference in the terms of Jitsi Videobridge.
- *
- * @author Lyubomir Marinov
- */
-public class Conference
-{
-    /**
-     * The <tt>Logger</tt> used by the <tt>Conference</tt> class and its
-     * instances to print debug information.
-     */
-    private static final Logger logger = Logger.getLogger(Conference.class);
-
-    /**
-     * Logs a specific <tt>String</tt> at debug level.
-     *
-     * @param s the <tt>String</tt> to log at debug level 
-     */
-    private static void logd(String s)
-    {
-        /*
-         * FIXME Jitsi Videobridge uses the defaults of java.util.logging at the
-         * time of this writing but wants to log at debug level at all times for
-         * the time being in order to facilitate early development.
-         */
-        logger.info(s);
-    }
-
-    /**
-     * The <tt>Content</tt>s of this <tt>Conference</tt>.
-     */
-    private final List<Content> contents = new LinkedList<Content>();
-
-    /**
-     * The <tt>Endpoint</tt>s participating in this <tt>Conference</tt>.
-     */
-    private final List<WeakReference<Endpoint>> endpoints
-        = new LinkedList<WeakReference<Endpoint>>();
-
-    /**
-     * The indicator which determines whether {@link #expire()} has been called
-     * on this <tt>Conference</tt>.
-     */
-    private boolean expired = false;
-
-    /**
-     * The JID of the conference focus who has initialized this instance and
-     * from whom requests to manage this instance must come or they will be
-     * ignored.
-     */
-    private final String focus;
-
-    /**
-     * The (unique) identifier/ID of this instance.
-     */
-    private final String id;
-
-    /**
-     * The time in milliseconds of the last activity related to this
-     * <tt>Conference</tt>. In the time interval between the last activity and
-     * now, this <tt>Conference</tt> is considered inactive.
-     */
-    private long lastActivityTime;
-
-    /**
-     * The <tt>Videobridge</tt> which has initialized this <tt>Conference</tt>.
-     */
-    private final Videobridge videobridge;
-
-    /**
-     * Initializes a new <tt>Conference</tt> instance which is to represent a
-     * conference in the terms of Jitsi Videobridge which has a specific
-     * (unique) ID and is managed by a conference focus with a specific JID.
-     *
-     * @param videobridge the <tt>Videobridge</tt> on which the new
-     * <tt>Conference</tt> instance is to be initialized
-     * @param id the (unique) ID of the new instance to be initialized
-     * @param focus the JID of the conference focus who has requested the
-     * initialization of the new instance and from whom further/future requests
-     * to manage the new instance must come or they will be ignored
-     */
-    public Conference(Videobridge videobridge, String id, String focus)
-    {
-        if (videobridge == null)
-            throw new NullPointerException("videoBridge");
-        if (id == null)
-            throw new NullPointerException("id");
-
-        this.videobridge = videobridge;
-        this.id = id;
-        this.focus = focus;
-    }
-
-    /**
-     * Sets the values of the properties of a specific
-     * <tt>ColibriConferenceIQ</tt> to the values of the respective
-     * properties of this instance. Thus, the specified <tt>iq</tt> may be
-     * thought of as a description of this instance.
-     * <p>
-     * <b>Note</b>: The copying of the values is deep i.e. the
-     * <tt>Contents</tt>s of this instance are described in the specified
-     * <tt>iq</tt>.
-     * </p>
-     *
-     * @param iq the <tt>ColibriConferenceIQ</tt> to set the values of the
-     * properties of this instance on
-     */
-    public void describeDeep(ColibriConferenceIQ iq)
-    {
-        describeShallow(iq);
-
-        for (Content content : getContents())
-        {
-            ColibriConferenceIQ.Content contentIQ
-                = iq.getOrCreateContent(content.getName());
-
-            for (Channel channel : content.getChannels())
-            {
-                ColibriConferenceIQ.Channel channelIQ
-                    = new ColibriConferenceIQ.Channel();
-
-                channel.describe(channelIQ);
-                contentIQ.addChannel(channelIQ);
-            }
-        }
-    }
-
-    /**
-     * Sets the values of the properties of a specific
-     * <tt>ColibriConferenceIQ</tt> to the values of the respective
-     * properties of this instance. Thus, the specified <tt>iq</tt> may be
-     * thought of as a description of this instance.
-     * <p>
-     * <b>Note</b>: The copying of the values is shallow i.e. the
-     * <tt>Content</tt>s of this instance are not described in the specified
-     * <tt>iq</tt>.
-     * </p>
-     *
-     * @param iq the <tt>ColibriConferenceIQ</tt> to set the values of the
-     * properties of this instance on
-     */
-    public void describeShallow(ColibriConferenceIQ iq)
-    {
-        iq.setID(getID());
-    }
-
-    /**
-     * Expires this <tt>Conference</tt>, its <tt>Content</tt>s and their
-     * respective <tt>Channel</tt>s. Releases the resources acquired by this
-     * instance throughout its life time and prepares it to be garbage
-     * collected.
-     */
-    public void expire()
-    {
-        synchronized (this)
-        {
-            if (expired)
-                return;
-            else
-                expired = true;
-        }
-
-        Videobridge videobridge = getVideobridge();
-
-        try
-        {
-            videobridge.expireConference(this);
-        }
-        finally
-        {
-            // Expire the Contents of this Conference.
-            for (Content content : getContents())
-            {
-                try
-                {
-                    content.expire();
-                }
-                catch (Throwable t)
-                {
-                    logger.warn(
-                            "Failed to expire content " + content.getName()
-                                + " of conference " + getID() + "!",
-                            t);
-                    if (t instanceof ThreadDeath)
-                        throw (ThreadDeath) t;
-                }
-            }
-
-            logd(
-                    "Expired conference " + getID() + ". The total number of"
-                        + " conferences is now "
-                        + videobridge.getConferenceCount() + ", channels "
-                        + videobridge.getChannelCount() + ".");
-        }
-    }
-
-    /**
-     * Expires a specific <tt>Content</tt> of this <tt>Conference</tt> (i.e. if
-     * the specified <tt>content</tt> is not in the list of <tt>Content</tt>s of
-     * this <tt>Conference</tt>, does nothing).
-     *
-     * @param content the <tt>Content</tt> to be expired by this
-     * <tt>Conference</tt>
-     */
-    public void expireContent(Content content)
-    {
-        boolean expireContent;
-
-        synchronized (contents)
-        {
-            if (contents.contains(content))
-            {
-                contents.remove(content);
-                expireContent = true;
-            }
-            else
-                expireContent = false;
-        }
-        if (expireContent)
-            content.expire();
-    }
-
-    /**
-     * Gets the <tt>Content</tt>s of this <tt>Conference</tt>.
-     *
-     * @return the <tt>Content</tt>s of this <tt>Conference</tt>
-     */
-    public Content[] getContents()
-    {
-        synchronized (contents)
-        {
-            return contents.toArray(new Content[contents.size()]);
-        }
-    }
-
-    /**
-     * Gets the JID of the conference focus who has initialized this instance
-     * and from whom requests to manage this instance must come or they will be
-     * ignored.
-     *
-     * @return the JID of the conference focus who has initialized this instance
-     * and from whom requests to manage this instance must come or they will be
-     * ignored
-     */
-    public final String getFocus()
-    {
-        return focus;
-    }
-
-    /**
-     * Gets the (unique) identifier/ID of this instance.
-     *
-     * @return the (unique) identifier/ID of this instance
-     */
-    public final String getID()
-    {
-        return id;
-    }
-
-    /**
-     * Gets the time in milliseconds of the last activity related to this
-     * <tt>Conference</tt>.
-     *
-     * @return the time in milliseconds of the last activity related to this
-     * <tt>Conference</tt>
-     */
-    public long getLastActivityTime()
-    {
-        synchronized (this)
-        {
-            return lastActivityTime;
-        }
-    }
-
-    /**
-     * Gets a <tt>Content</tt> of this <tt>Conference</tt> which has a specific
-     * name. If a <tt>Content</tt> of this <tt>Conference</tt> with the
-     * specified <tt>name</tt> does not exist at the time the method is invoked,
-     * the method initializes a new <tt>Content</tt> instance with the specified
-     * <tt>name</tt> and adds it to the list of <tt>Content</tt>s of this
-     * <tt>Conference</tt>.
-     *
-     * @param name the name of the <tt>Content</tt> which is to be returned
-     * @return a <tt>Content</tt> of this <tt>Conference</tt> which has the
-     * specified <tt>name</tt>
-     */
-    public Content getOrCreateContent(String name)
-    {
-        Content content;
-
-        synchronized (contents)
-        {
-            for (Content aContent : contents)
-            {
-                if (aContent.getName().equals(name))
-                {
-                    aContent.touch(); // It seems the content is still active.
-                    return aContent;
-                }
-            }
-
-            content = new Content(this, name);
-            contents.add(content);
-        }
-
-        /*
-         * The method Videobridge.getChannelCount() should better be executed
-         * outside synchronized blocks in order to reduce the risks of causing
-         * deadlocks.
-         */
-        Videobridge videobridge = getVideobridge();
-
-        logd(
-                "Created content " + name + " of conference " + getID()
-                    + ". The total number of conferences is now "
-                    + videobridge.getConferenceCount() + ", channels "
-                    + videobridge.getChannelCount() + ".");
-
-        return content;
-    }
-
-    /**
-     * Gets an <tt>Endpoint</tt> participating in this <tt>Conference</tt> which
-     * has a specific identifier/ID. If an <tt>Endpoint</tt> participating in
-     * this <tt>Conference</tt> with the specified <tt>id</tt> does not exist at
-     * the time the method is invoked, the method initializes a new
-     * <tt>Endpoint</tt> instance with the specified <tt>id</tt> and adds it to
-     * the list of <tt>Endpoint</tt>s participating in this <tt>Conference</tt>.
-     *
-     * @param id the identifier/ID of the <tt>Endpoint</tt> which is to be
-     * returned
-     * @return an <tt>Endpoint</tt> participating in this <tt>Conference</tt>
-     * which has the specified <tt>id</tt>
-     */
-    public Endpoint getOrCreateEndpoint(String id)
-    {
-        synchronized (endpoints)
-        {
-            for (Iterator<WeakReference<Endpoint>> i = endpoints.iterator();
-                    i.hasNext();)
-            {
-                Endpoint endpoint = i.next().get();
-
-                if (endpoint == null)
-                    i.remove();
-                else if (endpoint.getID().equals(id))
-                    return endpoint;
-            }
-
-            Endpoint endpoint = new Endpoint(id);
-
-            endpoints.add(new WeakReference<Endpoint>(endpoint));
-            return endpoint;
-        }
-    }
-
-    /**
-     * Gets the <tt>Videobridge</tt> which has initialized this
-     * <tt>Conference</tt>.
-     *
-     * @return the <tt>Videobridge</tt> which has initialized this
-     * <tt>Conference</tt>
-     */
-    public final Videobridge getVideobridge()
-    {
-        return videobridge;
-    }
-
-    /**
-     * Returns the OSGi <tt>BundleContext</tt> in which this Conference is
-     * executing.
-     *
-     * @return the OSGi <tt>BundleContext</tt> in which the Conference is
-     * executing.
-     */
-    public BundleContext getBundleContext()
-    {
-        return getVideobridge().getBundleContext();
-    }
-    /**
-     * Sets the time in milliseconds of the last activity related to this
-     * <tt>Conference</tt> to the current system time.
-     */
-    public void touch()
-    {
-        long now = System.currentTimeMillis();
-
-        synchronized (this)
-        {
-            if (getLastActivityTime() < now)
-                lastActivityTime = now;
-        }
-    }
-}
->>>>>>> af6374f8
+}
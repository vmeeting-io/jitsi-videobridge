<<<<<<< HEAD
/*
 * Jitsi Videobridge, OpenSource video conferencing.
 *
 * Distributable under LGPL license.
 * See terms of license at gnu.org.
 */
package org.jitsi.videobridge;

import java.beans.*;
import java.io.*;
import java.net.*;
import java.util.*;

import net.java.sip.communicator.impl.protocol.jabber.extensions.jingle.*;
import net.java.sip.communicator.impl.protocol.jabber.extensions.jingle.CandidateType;
import net.java.sip.communicator.service.netaddr.*;
import net.java.sip.communicator.service.protocol.*;
import net.java.sip.communicator.service.protocol.media.*;
import net.java.sip.communicator.util.*;

import org.ice4j.*;
import org.ice4j.ice.*;
import org.ice4j.ice.harvest.*;
import org.jitsi.service.configuration.*;
import org.jitsi.service.neomedia.*;
import org.jitsi.util.Logger;
import org.osgi.framework.*;

/**
 * Implements the Jingle ICE-UDP transport.
 *
 * @author Lyubomir Marinov
 * @author Pawel Domas
 */
public class IceUdpTransportManager
    extends TransportManager
{
    /**
     * The <tt>Logger</tt> used by the <tt>IceUdpTransportManager</tt> class and
     * its instances to print debug information.
     */
    private static final Logger logger
        = Logger.getLogger(IceUdpTransportManager.class);

    /**
     * The ICE <tt>Component</tt> IDs in their common order used, for example,
     * by <tt>DefaultStreamConnector</tt>, <tt>MediaStreamTarget</tt>.
     */
    private static final int[] MEDIA_COMPONENT_IDS
        = new int[] { Component.RTP, Component.RTCP };

    /**
     * Single component ID used for DATA media type.
     */
    private static final int[] DATA_COMPONENT_IDS
        = new int[] { Component.RTP };

    /**
     * The indicator which determines whether the one-time method
     * {@link JitsiTransportManager#initializePortNumbers()} is to be executed.
     */
    private static boolean initializePortNumbers = true;

    /**
     * Contains the name of the property flag that may indicate that AWS address
     * harvesting should be explicitly disabled.
     */
    private static final String DISABLE_AWS_HARVESTER
                                = "org.jitsi.videobridge.DISABLE_AWS_HARVESTER";

    /**
     * Contains the name of the property flag that may indicate that AWS address
     * harvesting should be forced without first trying to auto dectect it.
     */
    private static final String FORCE_AWS_HARVESTER
                                = "org.jitsi.videobridge.FORCE_AWS_HARVESTER";

    /**
     * Contains the name of the property that would tell us if we should use
     * address mapping as one of our NAT traversal options as well as the local
     * address that we should be mapping.
     */
    private static final String NAT_HARVESTER_LOCAL_ADDRESS
                        = "org.jitsi.videobridge.NAT_HARVESTER_LOCAL_ADDRESS";

    /**
     * Contains the name of the property that would tell us if we should use
     * address mapping as one of our NAT traversal options as well as the public
     * address that we should be using in addition to our local one.
     */
    private static final String NAT_HARVESTER_PUBLIC_ADDRESS
                        = "org.jitsi.videobridge.NAT_HARVESTER_PUBLIC_ADDRESS";

    /**
     * Logs a specific <tt>String</tt> at debug level.
     *
     * @param s the <tt>String</tt> to log at debug level 
     */
    private static void logd(String s)
    {
        /*
         * FIXME Jitsi Videobridge uses the defaults of java.util.logging at the
         * time of this writing but wants to log at debug level at all times for
         * the time being in order to facilitate early development.
         */
        logger.info(s);
    }

    /**
     * The <tt>Agent</tt> which implements the ICE protocol and which is used
     * by this instance to implement the Jingle ICE-UDP transport.
     */
    private final Agent iceAgent;

    /**
     * The <tt>PropertyChangeListener</tt> which is (to be) notified about
     * changes in the <tt>state</tt> of {@link #iceAgent}.
     */
    private final PropertyChangeListener iceAgentStateChangeListener
        = new PropertyChangeListener()
                {
                    @Override
                    public void propertyChange(PropertyChangeEvent ev)
                    {
                        iceAgentStateChange(ev);
                    }
                };

    /**
     * The <tt>IceMediaStream</tt> of {@link #iceAgent} associated with the
     * <tt>Channel</tt> of this instance.
     */
    private final IceMediaStream iceStream;

    /**
     * The <tt>PropertyChangeListener</tt> which is (to be) notified about
     * changes in the properties of the <tt>CandidatePair</tt>s of
     * {@link #iceStream}.
     */
    private final PropertyChangeListener iceStreamPairChangeListener
        = new PropertyChangeListener()
                {
                    @Override
                    public void propertyChange(PropertyChangeEvent ev)
                    {
                        iceStreamPairChange(ev);
                    }
                };
    /**
     * The <tt>StreamConnector</tt> that represents the datagram sockets
     * allocated by this instance for the purposes of RTP and RTCP transmission.
     */
    private StreamConnector streamConnector;

    /**
     * Initializes a new <tt>IceUdpTransportManager</tt> instance.
     *
     * @param channel the <tt>Channel</tt> which is initializing the new
     * instance
     */
    public IceUdpTransportManager(Channel channel)
        throws IOException
    {
        super(channel);

        iceAgent = createIceAgent();
        iceAgent.addStateChangeListener(iceAgentStateChangeListener);
        iceStream = iceAgent.getStream(getChannel().getContent().getName());
        iceStream.addPairChangeListener(iceStreamPairChangeListener);
    }

    /**
     * Returns an array of ICE media stream component IDs relevant to the
     * <tt>MediaType</tt> configured in this instance.
     * @return an array of ICE media stream component IDs relevant to the
     *         <tt>MediaType</tt> configured in this instance.
     */
    protected int[] getComponentIDs()
    {
        return getChannel().getContent().getMediaType() == MediaType.DATA
            ? DATA_COMPONENT_IDS : MEDIA_COMPONENT_IDS;
    }

    /**
     * Determines whether at least one <tt>LocalCandidate</tt> of a specific ICE
     * <tt>Component</tt> can reach (in the terms of the ice4j library) a
     * specific <tt>RemoteCandidate</tt>
     *
     * @param component the ICE <tt>Component</tt> which contains the
     * <tt>LocalCandidate</tt>s to check whether at least one of them can reach
     * the specified <tt>remoteCandidate</tt>
     * @param remoteCandidate the <tt>RemoteCandidate</tt> to check whether at
     * least one of the <tt>LocalCandidate</tt>s of the specified
     * <tt>component</tt> can reach it
     * @return <tt>true</tt> if at least one <tt>LocalCandidate</tt> of the
     * specified <tt>component</tt> can reach the specified
     * <tt>remoteCandidate</tt>
     */
    private boolean canReach(
            Component component,
            RemoteCandidate remoteCandidate)
    {
        for (LocalCandidate localCandidate : component.getLocalCandidates())
        {
            if (localCandidate.canReach(remoteCandidate))
                return true;
        }
        return false;
    }

    /**
     * {@inheritDoc}
     */
    @Override
    protected void channelPropertyChange(PropertyChangeEvent ev)
    {
        super.channelPropertyChange(ev);

        if (Channel.INITIATOR_PROPERTY.equals(ev.getPropertyName())
                && (iceAgent != null))
        {
            Channel channel = (Channel) ev.getSource();

            iceAgent.setControlling(channel.isInitiator());
        }
    }

    /**
     * {@inheritDoc}
     */
    @Override
    public void close()
    {
        super.close();

        if (iceStream != null)
        {
            iceStream.removePairStateChangeListener(
                    iceStreamPairChangeListener);
        }
        if (iceAgent != null)
        {
            iceAgent.removeStateChangeListener(iceAgentStateChangeListener);
            iceAgent.free();
        }
    }

    /**
     * Closes {@link #streamConnector} (if it exists).
     */
    private synchronized void closeStreamConnector()
    {
        if (streamConnector != null)
        {
            streamConnector.close();
            streamConnector = null;
        }
    }

    /**
     * Initializes a new <tt>Agent</tt> instance which implements the ICE
     * protocol and which is to be used by this instance to implement the Jingle
     * ICE-UDP transport.
     *
     * @return a new <tt>Agent</tt> instance which implements the ICE protocol
     * and which is to be used by this instance to implement the Jingle ICE-UDP
     * transport
     * @throws IOException if initializing a new <tt>Agent</tt> instance for the
     * purposes of this <tt>TransportManager</tt> fails
     */
    private Agent createIceAgent()
        throws IOException
    {
        Channel channel = getChannel();
        Content content = channel.getContent();
        NetworkAddressManagerService nams
            = ServiceUtils.getService(
                    getBundleContext(), NetworkAddressManagerService.class);
        Agent iceAgent = nams.createIceAgent();

        //add videobridge specific harvesters such as a mapping and an Amazon
        //AWS EC2 harvester
        appendVideobridgeHarvesters(iceAgent);
        iceAgent.setControlling(channel.isInitiator());
        iceAgent.setPerformConsentFreshness(true);

        // createIceStream

        /*
         * Read the ranges of ports to be utilized from the ConfigurationService
         * once.
         */
        synchronized (IceUdpTransportManager.class)
        {
            if (initializePortNumbers)
            {
                initializePortNumbers = false;
                JitsiTransportManager.initializePortNumbers();
            }
        }

        PortTracker portTracker
            = JitsiTransportManager.getPortTracker(content.getMediaType());

        // Audio and Video uses RTP + RTCP components,
        // Data uses single single component.

        IceMediaStream iceStream
            = nams.createIceStream(
                    getComponentIDs().length,
                    portTracker.getPort(),
                    /* streamName */ content.getName(),
                    iceAgent);

        // Attempt to minimize subsequent bind retries.
        try
        {
            portTracker.setNextPort(
                1 + iceStream.getComponent(Component.RTCP)
                    .getLocalCandidates()
                        .get(0).getTransportAddress().getPort());
        }
        catch (Throwable t)
        {
            if (t instanceof InterruptedException)
                Thread.currentThread().interrupt();
            else if (t instanceof ThreadDeath)
                throw (ThreadDeath) t;
        }

        return iceAgent;
    }

    /**
     * Adds to <tt>iceAgent</tt> videobridge specific candidate harvesters such
     * as an Amazon AWS EC2 specific harvester.
     *
     * @param iceAgent the {@link Agent} that we'd like to append new harvesters
     * to.
     */
    private void appendVideobridgeHarvesters(Agent iceAgent)
    {
        AwsCandidateHarvester awsHarvester = null;

        //does this look like an Amazon AWS EC2 machine?
        if(AwsCandidateHarvester.smellsLikeAnEC2())
        {
            awsHarvester = new AwsCandidateHarvester();
        }

        ConfigurationService cfg = ServiceUtils.getService(
                    getBundleContext(), ConfigurationService.class);

        //if no configuration is found then we simply log and bail
        if (cfg == null)
        {
            logger.info("No configuration found. "
                + "Will continue without custom candidate harvesters");
            return;
        }

        //now that we have a conf service, check if AWS use is forced and
        //comply if necessary.
        if (awsHarvester == null
            && cfg.getBoolean(FORCE_AWS_HARVESTER, false))
        {
            //ok. this doesn't look like an EC2 machine but since you
            //insist ... we'll behave as if it is.
            logger.info("Forcing use of AWS candidate harvesting.");
            awsHarvester = new AwsCandidateHarvester();
        }


        //append the AWS harvester for AWS machines.
        if( awsHarvester != null
            && !cfg.getBoolean(DISABLE_AWS_HARVESTER, false))
        {
            logger.info("Appending an AWS harvester to the ICE agent.");
            iceAgent.addCandidateHarvester(awsHarvester);
        }

        //if configured, append a mapping harvester.
        String localAddressStr = cfg.getString(NAT_HARVESTER_LOCAL_ADDRESS);
        String publicAddressStr = cfg.getString(NAT_HARVESTER_PUBLIC_ADDRESS);

        if (localAddressStr == null || publicAddressStr == null)
            return;

        TransportAddress localAddress;
        TransportAddress publicAddress;

        try
        {
            localAddress
                    = new TransportAddress(localAddressStr, 9, Transport.UDP);
            publicAddress
                    = new TransportAddress(publicAddressStr, 9, Transport.UDP);

            logger.info("Will append a NAT harvester for " +
                        localAddress + "=>" + publicAddress);

        }
        catch(Exception exc)
        {
            logger.info("Failed to create a NAT harvester for"
                        + " local address=" + localAddressStr
                        + " and public address=" + publicAddressStr);
            return;
        }

        MappingCandidateHarvester natHarvester
            = new MappingCandidateHarvester(publicAddress, localAddress);

        iceAgent.addCandidateHarvester(natHarvester);
    }

    /**
     * Gets the <tt>BundleContext</tt> associated with the <tt>Channel</tt>
     * that this {@link TransportManager} is servicing. The method is a
     * convenience which gets the <tt>BundleContext</tt> associated with the
     * XMPP component implementation in which the <tt>Videobridge</tt>
     * associated with this instance is executing.
     *
     * @return the <tt>BundleContext</tt> associated with this
     * <tt>IceUdpTransportManager</tt>
     */
    public BundleContext getBundleContext()
    {
        return getChannel().getBundleContext();
    }

    /**
     * Initializes a new <tt>StreamConnector</tt> instance that represents the
     * datagram sockets allocated and negotiated by {@link #iceAgent} for the
     * purposes of RTCP and RTP transmission.
     *
     * @return a new <tt>StreamConnector</tt> instance that represents the
     * datagram sockets allocated and negotiated by <tt>iceAgent</tt> for the
     * purposes of RTCP and RTP transmission. If <tt>iceAgent</tt> has not
     * completed yet or has failed, <tt>null</tt>.
     */
    private StreamConnector createStreamConnector()
    {
        DatagramSocket[] streamConnectorSockets = getStreamConnectorSockets();

        return
            (streamConnectorSockets == null)
                ? null
                : new DefaultStreamConnector(
                        streamConnectorSockets[0 /* RTP */],
                        /* RTCP(null for DATA media type) */
                        streamConnectorSockets.length > 1
                            ? streamConnectorSockets[1] : null);
    }

    /**
     * {@inheritDoc}
     */
    @Override
    protected void describe(IceUdpTransportPacketExtension pe)
    {
        pe.setPassword(iceAgent.getLocalPassword());
        pe.setUfrag(iceAgent.getLocalUfrag());

        IceMediaStream stream
            = iceAgent.getStream(getChannel().getContent().getName());

        if (stream != null)
        {
            for (org.ice4j.ice.Component component : stream.getComponents())
            {
                List<LocalCandidate> candidates
                    = component.getLocalCandidates();

                if ((candidates != null) && !candidates.isEmpty())
                {
                    for (LocalCandidate candidate : candidates)
                        describe(candidate, pe);
                }
            }
        }
    }

    private void describe(
            LocalCandidate candidate,
            IceUdpTransportPacketExtension pe)
    {
        CandidatePacketExtension candidatePE = new CandidatePacketExtension();
        org.ice4j.ice.Component component = candidate.getParentComponent();

        candidatePE.setComponent(component.getComponentID());
        candidatePE.setFoundation(candidate.getFoundation());
        candidatePE.setGeneration(
                component.getParentStream().getParentAgent().getGeneration());
        candidatePE.setID(generateCandidateID(candidate));
        candidatePE.setNetwork(0);
        candidatePE.setPriority(candidate.getPriority());
        candidatePE.setProtocol(candidate.getTransport().toString());
        candidatePE.setType(
                CandidateType.valueOf(candidate.getType().toString()));

        TransportAddress transportAddress = candidate.getTransportAddress();

        candidatePE.setIP(transportAddress.getHostAddress());
        candidatePE.setPort(transportAddress.getPort());

        TransportAddress relatedAddress = candidate.getRelatedAddress();

        if (relatedAddress != null)
        {
            candidatePE.setRelAddr(relatedAddress.getHostAddress());
            candidatePE.setRelPort(relatedAddress.getPort());
        }

        pe.addChildExtension(candidatePE);
    }

    /**
     * Generates an ID to be set on a <tt>CandidatePacketExntension</tt> to
     * represent a specific <tt>LocalCandidate</tt>.
     *
     * @param candidate the <tt>LocalCandidate</tt> whose ID is to be generated
     * @return an ID to be set on a <tt>CandidatePacketExtension</tt> to
     * represent the specified <tt>candidate</tt>
     */
    private String generateCandidateID(LocalCandidate candidate)
    {
        StringBuilder candidateID = new StringBuilder();
        Channel channel = getChannel();
        Content content = channel.getContent();
        Conference conference = content.getConference();

        candidateID.append(conference.getID());
        candidateID.append(Long.toHexString(content.hashCode()));
        candidateID.append(Long.toHexString(channel.hashCode()));

        Agent iceAgent
            = candidate.getParentComponent().getParentStream().getParentAgent();

        candidateID.append(Long.toHexString(iceAgent.hashCode()));
        candidateID.append(Long.toHexString(iceAgent.getGeneration()));
        candidateID.append(Long.toHexString(candidate.hashCode()));

        return candidateID.toString();
    }

    /**
     * {@inheritDoc}
     */
    @Override
    public synchronized StreamConnector getStreamConnector()
    {
        StreamConnector streamConnector = this.streamConnector;

        /*
         * Make sure that the returned StreamConnector is up-to-date with the
         * iceAgent.
         */
        if (streamConnector != null)
        {
            DatagramSocket[] streamConnectorSockets
                = getStreamConnectorSockets();

            if ((streamConnectorSockets != null)
                    && ((streamConnector.getDataSocket()
                                    != streamConnectorSockets[0 /* RTP */])
                    || (streamConnectorSockets.length == 2 /* RTCP */
                            && streamConnector.getControlSocket()
                                    != streamConnectorSockets[1 ])))
            {
                // Recreate the streamConnector.
                closeStreamConnector();
            }
        }

        if (this.streamConnector == null)
            this.streamConnector = createStreamConnector();
        return this.streamConnector;
    }

    /**
     * Gets an array of <tt>DatagramSocket</tt>s which represents the sockets to
     * be used by the <tt>StreamConnector</tt> of this instance in the order of
     * {@link #MEDIA_COMPONENT_IDS} if {@link #iceAgent} has completed.
     *
     * @return an array of <tt>DatagramSocket</tt>s which represents the sockets
     * to be used by the <tt>StreamConnector</tt> of this instance in the order
     * of {@link #MEDIA_COMPONENT_IDS} if {@link #iceAgent} has completed; otherwise,
     * <tt>null</tt>
     */
    private DatagramSocket[] getStreamConnectorSockets()
    {
        IceMediaStream stream
            = iceAgent.getStream(getChannel().getContent().getName());

        if (stream != null)
        {
            int [] componentIds = getComponentIDs();
            DatagramSocket[] streamConnectorSockets
                = new DatagramSocket[componentIds.length];
            int streamConnectorSocketCount = 0;

            for (int i = 0; i < componentIds.length; i++)
            {
                Component component = stream.getComponent(componentIds[i]);

                if (component != null)
                {
                    CandidatePair selectedPair = component.getSelectedPair();

                    if (selectedPair != null)
                    {
                        DatagramSocket streamConnectorSocket
                            = selectedPair
                                .getLocalCandidate()
                                    .getDatagramSocket();

                        if (streamConnectorSocket != null)
                        {
                            streamConnectorSockets[i] = streamConnectorSocket;
                            streamConnectorSocketCount++;
                        }
                    }
                }
            }
            if (streamConnectorSocketCount > 0)
                return streamConnectorSockets;
        }
        return null;
    }

    /**
     * {@inheritDoc}
     */
    @Override
    public MediaStreamTarget getStreamTarget()
    {
        IceMediaStream stream
            = iceAgent.getStream(getChannel().getContent().getName());
        MediaStreamTarget streamTarget = null;

        if (stream != null)
        {
            int[] componentIds = getComponentIDs();

            InetSocketAddress[] streamTargetAddresses
                = new InetSocketAddress[componentIds.length];
            int streamTargetAddressCount = 0;

            for (int i = 0; i < componentIds.length; i++)
            {
                Component component = stream.getComponent(componentIds[i]);

                if (component != null)
                {
                    CandidatePair selectedPair = component.getSelectedPair();

                    if (selectedPair != null)
                    {
                        InetSocketAddress streamTargetAddress
                            = selectedPair
                                .getRemoteCandidate()
                                    .getTransportAddress();

                        if (streamTargetAddress != null)
                        {
                            streamTargetAddresses[i] = streamTargetAddress;
                            streamTargetAddressCount++;
                        }
                    }
                }
            }
            if (streamTargetAddressCount > 0)
            {
                if(componentIds.length == 2)
                {
                    streamTarget
                        = new MediaStreamTarget(
                                streamTargetAddresses[0 /* RTP */],
                                streamTargetAddresses[1 /* RTCP */]);
                }
                else
                {
                    streamTarget
                        = new MediaStreamTarget(
                            streamTargetAddresses[0 /* RTP */],
                            null);
                }
            }
        }
        return streamTarget;
    }

    /**
     * {@inheritDoc}
     */
    @Override
    public String getXmlNamespace()
    {
        return IceUdpTransportPacketExtension.NAMESPACE;
    }

    /**
     * Notifies this instance about a change of the value of the <tt>state</tt>
     * property of {@link #iceAgent}.
     *
     * @param ev a <tt>PropertyChangeEvent</tt> which specifies the old and new
     * values of the <tt>state</tt> property of {@link #iceAgent}.
     */
    private void iceAgentStateChange(PropertyChangeEvent ev)
    {
        /*
         * Log the changes in the ICE processing state of this
         * IceUdpTransportManager for the purposes of debugging.
         */

        boolean interrupted = false;

        try
        {
            Channel channel = getChannel();
            Content content = channel.getContent();
            Conference conference = content.getConference();

            logd(
                    "ICE processing state of " + getClass().getSimpleName()
                        + " #" + Integer.toHexString(hashCode())
                        + " of channel " + channel.getID() + " of content "
                        + content.getName() + " of conference "
                        + conference.getID() + " changed from "
                        + ev.getOldValue() + " to " + ev.getNewValue() + ".");
        }
        catch (Throwable t)
        {
            if (t instanceof InterruptedException)
                interrupted = true;
            else if (t instanceof ThreadDeath)
                throw (ThreadDeath) t;
        }
        finally
        {
            if (interrupted)
                Thread.currentThread().interrupt();
        }
    }

    /**
     * Notifies this instance about a change of the value of a property of a
     * <tt>CandidatePair</tt> of {@link #iceStream}.
     *
     * @param ev a <tt>PropertyChangeEvent</tt> which specifies the
     * <tt>CandidatePair</tt>, the name of the <tt>CandidatePair</tt> property,
     * and its old and new values
     */
    private void iceStreamPairChange(PropertyChangeEvent ev)
    {
        if (IceMediaStream.PROPERTY_PAIR_CONSENT_FRESHNESS_CHANGED.equals(
                ev.getPropertyName()))
        {
            getChannel().touch();
        }
    }

    /**
     * {@inheritDoc}
     */
    @Override
    public synchronized boolean startConnectivityEstablishment(
            IceUdpTransportPacketExtension transport)
    {
        /*
         * If ICE is running already, we try to update the checklists with the
         * candidates. Note that this is a best effort.
         */
        boolean iceAgentStateIsRunning
            = IceProcessingState.RUNNING.equals(iceAgent.getState());
        int remoteCandidateCount = 0;

        {
            String media = getChannel().getContent().getName();
            IceMediaStream stream = iceAgent.getStream(media);

            // Different stream may have different ufrag/password
            String ufrag = transport.getUfrag();

            if (ufrag != null)
                stream.setRemoteUfrag(ufrag);

            String password = transport.getPassword();

            if (password != null)
                stream.setRemotePassword(password);

            List<CandidatePacketExtension> candidates
                = transport.getChildExtensionsOfType(
                        CandidatePacketExtension.class);

            if (iceAgentStateIsRunning && (candidates.size() == 0))
                return false;

            // Sort the remote candidates (host < reflexive < relayed) in order
            // to create first the host, then the reflexive, the relayed
            // candidates and thus be able to set the relative-candidate
            // matching the rel-addr/rel-port attribute.
            Collections.sort(candidates);

            int generation = iceAgent.getGeneration();

            for (CandidatePacketExtension candidate : candidates)
            {
                /*
                 * Is the remote candidate from the current generation of the
                 * iceAgent?
                 */
                if (candidate.getGeneration() != generation)
                    continue;

                Component component
                    = stream.getComponent(candidate.getComponent());
                String relAddr;
                int relPort;
                TransportAddress relatedAddress = null;

                if (((relAddr = candidate.getRelAddr()) != null)
                        && ((relPort = candidate.getRelPort()) != -1))
                {
                    relatedAddress
                        = new TransportAddress(
                                relAddr,
                                relPort,
                                Transport.parse(candidate.getProtocol()));
                }

                RemoteCandidate relatedCandidate
                    = component.findRemoteCandidate(relatedAddress);
                RemoteCandidate remoteCandidate
                    = new RemoteCandidate(
                            new TransportAddress(
                                    candidate.getIP(),
                                    candidate.getPort(),
                                    Transport.parse(
                                            candidate.getProtocol())),
                            component,
                            org.ice4j.ice.CandidateType.parse(
                                    candidate.getType().toString()),
                            candidate.getFoundation(),
                            candidate.getPriority(),
                            relatedCandidate);

                /*
                 * XXX IceUdpTransportManager harvests host candidates only and
                 * the ICE Components utilize the UDP protocol/transport only at
                 * the time of this writing. The ice4j library will, of course,
                 * check the theoretical reachability between the local and the
                 * remote candidates. However, we would like (1) to not mess
                 * with a possibly running iceAgent and (2) to return a
                 * consistent return value.
                 */
                if (!canReach(component, remoteCandidate))
                    continue;

                if (iceAgentStateIsRunning)
                    component.addUpdateRemoteCandidates(remoteCandidate);
                else
                    component.addRemoteCandidate(remoteCandidate);
                remoteCandidateCount++;
            }
        }

        if (iceAgentStateIsRunning)
        {
            if (remoteCandidateCount == 0)
            {
                /*
                 * XXX Effectively, the check above but realizing that all
                 * candidates were ignored: iceAgentStateIsRunning
                 * && (candidates.size() == 0).
                 */
                return false;
            }
            else
            {
                // update all components of all streams
                for (IceMediaStream stream : iceAgent.getStreams())
                {
                    for (Component component : stream.getComponents())
                        component.updateRemoteCandidates();
                }
            }
        }
        else if (remoteCandidateCount != 0)
        {
            /*
             * Once again because the ICE Agent does not support adding
             * candidates after the connectivity establishment has been started
             * and because multiple transport-info JingleIQs may be used to send
             * the whole set of transport candidates from the remote peer to the
             * local peer, do not really start the connectivity establishment
             * until we have at least one remote candidate per ICE Component.
             */
            for (IceMediaStream stream : iceAgent.getStreams())
            {
                for (Component component : stream.getComponents())
                {
                    if (component.getRemoteCandidateCount() < 1)
                    {
                        remoteCandidateCount = 0;
                        break;
                    }
                }
                if (remoteCandidateCount == 0)
                    break;
            }
            if (remoteCandidateCount != 0)
                iceAgent.startConnectivityEstablishment();
        }

        return iceAgentStateIsRunning || (remoteCandidateCount != 0);
    }

    /**
     * {@inheritDoc}
     */
    @Override
    public void wrapupConnectivityEstablishment()
        throws OperationFailedException
    {
        final Object syncRoot = new Object();
        PropertyChangeListener propertyChangeListener
            = new PropertyChangeListener()
            {
                @Override
                public void propertyChange(PropertyChangeEvent ev)
                {
                    Object newValue = ev.getNewValue();

                    if (IceProcessingState.COMPLETED.equals(newValue)
                            || IceProcessingState.FAILED.equals(newValue)
                            || IceProcessingState.TERMINATED.equals(newValue))
                    {
                        Agent iceAgent = (Agent) ev.getSource();

                        iceAgent.removeStateChangeListener(this);

                        if (iceAgent == IceUdpTransportManager.this.iceAgent)
                        {
                            synchronized (syncRoot)
                            {
                                syncRoot.notify();
                            }
                        }
                    }
                }
            };

        iceAgent.addStateChangeListener(propertyChangeListener);

        // Wait for the connectivity checks to finish if they have been started.
        boolean interrupted = false;

        synchronized (syncRoot)
        {
            while (IceProcessingState.RUNNING.equals(iceAgent.getState()))
            {
                try
                {
                    syncRoot.wait(1000);
                }
                catch (InterruptedException ie)
                {
                    interrupted = true;
                }
            }
        }
        if (interrupted)
            Thread.currentThread().interrupt();

        /*
         * Make sure stateChangeListener is removed from iceAgent in case its
         * #propertyChange(PropertyChangeEvent) has never been executed.
         */
        iceAgent.removeStateChangeListener(propertyChangeListener);

        // Check the state of ICE processing and throw an exception if failed.
        if (IceProcessingState.FAILED.equals(iceAgent.getState()))
        {
            throw new OperationFailedException(
                    "Could not establish connection (ICE failed)",
                    OperationFailedException.GENERAL_ERROR);
        }
    }

    /**
     * Extends
     * <tt>net.java.sip.communicator.service.protocol.media.TransportManager</tt>
     * in order to get access to certain protected static methods and thus avoid
     * duplicating their implementations here.
     *
     * @author Lyubomir Marinov
     */
    private static class JitsiTransportManager
        extends
            net.java.sip.communicator.service.protocol.media.TransportManager
                <MediaAwareCallPeer<?,?,?>>
    {
        public static PortTracker getPortTracker(MediaType mediaType)
        {
            return
                net.java.sip.communicator.service.protocol.media.TransportManager
                    .getPortTracker(mediaType);
        }

        public static void initializePortNumbers()
        {
            net.java.sip.communicator.service.protocol.media.TransportManager
                .initializePortNumbers();
        }

        private JitsiTransportManager(MediaAwareCallPeer<?,?,?> callPeer)
        {
            super(callPeer);
        }

        @Override
        public long getHarvestingTime(String arg0)
        {
            // TODO Auto-generated method stub
            return 0;
        }

        @Override
        public String getICECandidateExtendedType(String arg0)
        {
            // TODO Auto-generated method stub
            return null;
        }

        @Override
        public InetSocketAddress getICELocalHostAddress(String arg0)
        {
            // TODO Auto-generated method stub
            return null;
        }

        @Override
        public InetSocketAddress getICELocalReflexiveAddress(String arg0)
        {
            // TODO Auto-generated method stub
            return null;
        }

        @Override
        public InetSocketAddress getICELocalRelayedAddress(String arg0)
        {
            // TODO Auto-generated method stub
            return null;
        }

        @Override
        public InetSocketAddress getICERemoteHostAddress(String arg0)
        {
            // TODO Auto-generated method stub
            return null;
        }

        @Override
        public InetSocketAddress getICERemoteReflexiveAddress(String arg0)
        {
            // TODO Auto-generated method stub
            return null;
        }

        @Override
        public InetSocketAddress getICERemoteRelayedAddress(String arg0)
        {
            // TODO Auto-generated method stub
            return null;
        }

        @Override
        public String getICEState()
        {
            // TODO Auto-generated method stub
            return null;
        }

        @Override
        protected InetAddress getIntendedDestination(
                MediaAwareCallPeer<?,?,?> arg0)
        {
            // TODO Auto-generated method stub
            return null;
        }

        @Override
        public int getNbHarvesting()
        {
            // TODO Auto-generated method stub
            return 0;
        }

        @Override
        public int getNbHarvesting(String arg0)
        {
            // TODO Auto-generated method stub
            return 0;
        }

        @Override
        public long getTotalHarvestingTime()
        {
            // TODO Auto-generated method stub
            return 0;
        }
    }
}
=======
/*
 * Jitsi Videobridge, OpenSource video conferencing.
 *
 * Distributable under LGPL license.
 * See terms of license at gnu.org.
 */
package org.jitsi.videobridge;

import java.beans.*;
import java.io.*;
import java.net.*;
import java.util.*;

import net.java.sip.communicator.impl.protocol.jabber.extensions.jingle.*;
import net.java.sip.communicator.impl.protocol.jabber.extensions.jingle.CandidateType;
import net.java.sip.communicator.service.netaddr.*;
import net.java.sip.communicator.service.protocol.*;
import net.java.sip.communicator.service.protocol.media.*;
import net.java.sip.communicator.util.*;

import org.ice4j.*;
import org.ice4j.ice.*;
import org.ice4j.ice.harvest.*;
import org.jitsi.service.configuration.*;
import org.jitsi.service.neomedia.*;
import org.jitsi.util.Logger;
import org.osgi.framework.*;

/**
 * Implements the Jingle ICE-UDP transport.
 *
 * @author Lyubomir Marinov
 */
public class IceUdpTransportManager
    extends TransportManager
{
    /**
     * The <tt>Logger</tt> used by the <tt>IceUdpTransportManager</tt> class and
     * its instances to print debug information.
     */
    private static final Logger logger
        = Logger.getLogger(IceUdpTransportManager.class);

    /**
     * The ICE <tt>Component</tt> IDs in their common order used, for example,
     * by <tt>DefaultStreamConnector</tt>, <tt>MediaStreamTarget</tt>.
     */
    private static final int[] COMPONENT_IDS
        = new int[] { Component.RTP, Component.RTCP };

    /**
     * The indicator which determines whether the one-time method
     * {@link JitsiTransportManager#initializePortNumbers()} is to be executed.
     */
    private static boolean initializePortNumbers = true;

    /**
     * Contains the name of the property flag that may indicate that AWS address
     * harvesting should be explicitly disabled.
     */
    private static final String DISABLE_AWS_HARVESTER
                                = "org.jitsi.videobridge.DISABLE_AWS_HARVESTER";

    /**
     * Contains the name of the property flag that may indicate that AWS address
     * harvesting should be forced without first trying to auto dectect it.
     */
    private static final String FORCE_AWS_HARVESTER
                                = "org.jitsi.videobridge.FORCE_AWS_HARVESTER";

    /**
     * Contains the name of the property that would tell us if we should use
     * address mapping as one of our NAT traversal options as well as the local
     * address that we should be mapping.
     */
    private static final String NAT_HARVESTER_LOCAL_ADDRESS
                        = "org.jitsi.videobridge.NAT_HARVESTER_LOCAL_ADDRESS";

    /**
     * Contains the name of the property that would tell us if we should use
     * address mapping as one of our NAT traversal options as well as the public
     * address that we should be using in addition to our local one.
     */
    private static final String NAT_HARVESTER_PUBLIC_ADDRESS
                        = "org.jitsi.videobridge.NAT_HARVESTER_PUBLIC_ADDRESS";

    /**
     * Logs a specific <tt>String</tt> at debug level.
     *
     * @param s the <tt>String</tt> to log at debug level 
     */
    private static void logd(String s)
    {
        /*
         * FIXME Jitsi Videobridge uses the defaults of java.util.logging at the
         * time of this writing but wants to log at debug level at all times for
         * the time being in order to facilitate early development.
         */
        logger.info(s);
    }

    /**
     * The <tt>Agent</tt> which implements the ICE protocol and which is used
     * by this instance to implement the Jingle ICE-UDP transport.
     */
    private final Agent iceAgent;

    /**
     * The <tt>PropertyChangeListener</tt> which is (to be) notified about
     * changes in the <tt>state</tt> of {@link #iceAgent}.
     */
    private final PropertyChangeListener iceAgentStateChangeListener
        = new PropertyChangeListener()
                {
                    @Override
                    public void propertyChange(PropertyChangeEvent ev)
                    {
                        iceAgentStateChange(ev);
                    }
                };

    /**
     * The <tt>IceMediaStream</tt> of {@link #iceAgent} associated with the
     * <tt>Channel</tt> of this instance.
     */
    private final IceMediaStream iceStream;

    /**
     * The <tt>PropertyChangeListener</tt> which is (to be) notified about
     * changes in the properties of the <tt>CandidatePair</tt>s of
     * {@link #iceStream}.
     */
    private final PropertyChangeListener iceStreamPairChangeListener
        = new PropertyChangeListener()
                {
                    @Override
                    public void propertyChange(PropertyChangeEvent ev)
                    {
                        iceStreamPairChange(ev);
                    }
                };
    /**
     * The <tt>StreamConnector</tt> that represents the datagram sockets
     * allocated by this instance for the purposes of RTP and RTCP transmission.
     */
    private StreamConnector streamConnector;

    /**
     * Initializes a new <tt>IceUdpTransportManager</tt> instance.
     *
     * @param channel the <tt>Channel</tt> which is initializing the new
     * instance
     */
    public IceUdpTransportManager(Channel channel)
        throws IOException
    {
        super(channel);

        iceAgent = createIceAgent();
        iceAgent.addStateChangeListener(iceAgentStateChangeListener);
        iceStream = iceAgent.getStream(getChannel().getContent().getName());
        iceStream.addPairChangeListener(iceStreamPairChangeListener);
    }

    /**
     * Determines whether at least one <tt>LocalCandidate</tt> of a specific ICE
     * <tt>Component</tt> can reach (in the terms of the ice4j library) a
     * specific <tt>RemoteCandidate</tt>
     *
     * @param component the ICE <tt>Component</tt> which contains the
     * <tt>LocalCandidate</tt>s to check whether at least one of them can reach
     * the specified <tt>remoteCandidate</tt>
     * @param remoteCandidate the <tt>RemoteCandidate</tt> to check whether at
     * least one of the <tt>LocalCandidate</tt>s of the specified
     * <tt>component</tt> can reach it
     * @return <tt>true</tt> if at least one <tt>LocalCandidate</tt> of the
     * specified <tt>component</tt> can reach the specified
     * <tt>remoteCandidate</tt>
     */
    private boolean canReach(
            Component component,
            RemoteCandidate remoteCandidate)
    {
        for (LocalCandidate localCandidate : component.getLocalCandidates())
        {
            if (localCandidate.canReach(remoteCandidate))
                return true;
        }
        return false;
    }

    /**
     * {@inheritDoc}
     */
    @Override
    protected void channelPropertyChange(PropertyChangeEvent ev)
    {
        super.channelPropertyChange(ev);

        if (Channel.INITIATOR_PROPERTY.equals(ev.getPropertyName())
                && (iceAgent != null))
        {
            Channel channel = (Channel) ev.getSource();

            iceAgent.setControlling(channel.isInitiator());
        }
    }

    /**
     * {@inheritDoc}
     */
    @Override
    public void close()
    {
        super.close();

        if (iceStream != null)
        {
            iceStream.removePairStateChangeListener(
                    iceStreamPairChangeListener);
        }
        if (iceAgent != null)
        {
            iceAgent.removeStateChangeListener(iceAgentStateChangeListener);
            iceAgent.free();
        }
    }

    /**
     * Closes {@link #streamConnector} (if it exists).
     */
    private synchronized void closeStreamConnector()
    {
        if (streamConnector != null)
        {
            streamConnector.close();
            streamConnector = null;
        }
    }

    /**
     * Initializes a new <tt>Agent</tt> instance which implements the ICE
     * protocol and which is to be used by this instance to implement the Jingle
     * ICE-UDP transport.
     *
     * @return a new <tt>Agent</tt> instance which implements the ICE protocol
     * and which is to be used by this instance to implement the Jingle ICE-UDP
     * transport
     * @throws IOException if initializing a new <tt>Agent</tt> instance for the
     * purposes of this <tt>TransportManager</tt> fails
     */
    private Agent createIceAgent()
        throws IOException
    {
        Channel channel = getChannel();
        Content content = channel.getContent();
        NetworkAddressManagerService nams
            = ServiceUtils.getService(
                    getBundleContext(), NetworkAddressManagerService.class);
        Agent iceAgent = nams.createIceAgent();

        //add videobridge specific harvesters such as a mapping and an Amazon
        //AWS EC2 harvester
        appendVideobridgeHarvesters(iceAgent);
        iceAgent.setControlling(channel.isInitiator());
        iceAgent.setPerformConsentFreshness(true);

        // createIceStream

        /*
         * Read the ranges of ports to be utilized from the ConfigurationService
         * once.
         */
        synchronized (IceUdpTransportManager.class)
        {
            if (initializePortNumbers)
            {
                initializePortNumbers = false;
                JitsiTransportManager.initializePortNumbers();
            }
        }

        PortTracker portTracker
            = JitsiTransportManager.getPortTracker(content.getMediaType());
        IceMediaStream iceStream = nams.createIceStream(
                    portTracker.getPort(),
                    /* streamName */ content.getName(),
                    iceAgent);

        // Attempt to minimize subsequent bind retries.
        try
        {
            portTracker.setNextPort(
                1 + iceStream.getComponent(Component.RTCP)
                    .getLocalCandidates()
                        .get(0).getTransportAddress().getPort());
        }
        catch (Throwable t)
        {
            if (t instanceof InterruptedException)
                Thread.currentThread().interrupt();
            else if (t instanceof ThreadDeath)
                throw (ThreadDeath) t;
        }

        return iceAgent;
    }

    /**
     * Adds to <tt>iceAgent</tt> videobridge specific candidate harvesters such
     * as an Amazon AWS EC2 specific harvester.
     *
     * @param iceAgent the {@link Agent} that we'd like to append new harvesters
     * to.
     */
    private void appendVideobridgeHarvesters(Agent iceAgent)
    {
        AwsCandidateHarvester awsHarvester = null;

        //does this look like an Amazon AWS EC2 machine?
        if(AwsCandidateHarvester.smellsLikeAnEC2())
            awsHarvester = new AwsCandidateHarvester();

        ConfigurationService cfg
            = ServiceUtils.getService(
                    getBundleContext(),
                    ConfigurationService.class);

        //if no configuration is found then we simply log and bail
        if (cfg == null)
        {
            logger.info("No configuration found. "
                + "Will continue without custom candidate harvesters");
            return;
        }

        //now that we have a conf service, check if AWS use is forced and
        //comply if necessary.
        if (awsHarvester == null
            && cfg.getBoolean(FORCE_AWS_HARVESTER, false))
        {
            //ok. this doesn't look like an EC2 machine but since you
            //insist ... we'll behave as if it is.
            logger.info("Forcing use of AWS candidate harvesting.");
            awsHarvester = new AwsCandidateHarvester();
        }


        //append the AWS harvester for AWS machines.
        if( awsHarvester != null
            && !cfg.getBoolean(DISABLE_AWS_HARVESTER, false))
        {
            logger.info("Appending an AWS harvester to the ICE agent.");
            iceAgent.addCandidateHarvester(awsHarvester);
        }

        //if configured, append a mapping harvester.
        String localAddressStr = cfg.getString(NAT_HARVESTER_LOCAL_ADDRESS);
        String publicAddressStr = cfg.getString(NAT_HARVESTER_PUBLIC_ADDRESS);

        if (localAddressStr == null || publicAddressStr == null)
            return;

        TransportAddress localAddress;
        TransportAddress publicAddress;

        try
        {
            localAddress
                    = new TransportAddress(localAddressStr, 9, Transport.UDP);
            publicAddress
                    = new TransportAddress(publicAddressStr, 9, Transport.UDP);

            logger.info("Will append a NAT harvester for " +
                        localAddress + "=>" + publicAddress);

        }
        catch(Exception exc)
        {
            logger.info("Failed to create a NAT harvester for"
                        + " local address=" + localAddressStr
                        + " and public address=" + publicAddressStr);
            return;
        }

        MappingCandidateHarvester natHarvester
            = new MappingCandidateHarvester(publicAddress, localAddress);

        iceAgent.addCandidateHarvester(natHarvester);
    }

    /**
     * Gets the <tt>BundleContext</tt> associated with the <tt>Channel</tt>
     * that this {@link TransportManager} is servicing. The method is a
     * convenience which gets the <tt>BundleContext</tt> associated with the
     * XMPP component implementation in which the <tt>Videobridge</tt>
     * associated with this instance is executing.
     *
     * @return the <tt>BundleContext</tt> associated with this
     * <tt>IceUdpTransportManager</tt>
     */
    public BundleContext getBundleContext()
    {
        return getChannel().getBundleContext();
    }

    /**
     * Initializes a new <tt>StreamConnector</tt> instance that represents the
     * datagram sockets allocated and negotiated by {@link #iceAgent} for the
     * purposes of RTCP and RTP transmission.
     *
     * @return a new <tt>StreamConnector</tt> instance that represents the
     * datagram sockets allocated and negotiated by <tt>iceAgent</tt> for the
     * purposes of RTCP and RTP transmission. If <tt>iceAgent</tt> has not
     * completed yet or has failed, <tt>null</tt>.
     */
    private StreamConnector createStreamConnector()
    {
        DatagramSocket[] streamConnectorSockets = getStreamConnectorSockets();

        return
            (streamConnectorSockets == null)
                ? null
                : new DefaultStreamConnector(
                        streamConnectorSockets[0 /* RTP */],
                        streamConnectorSockets[1 /* RTCP */]);
    }

    /**
     * {@inheritDoc}
     */
    @Override
    protected void describe(IceUdpTransportPacketExtension pe)
    {
        pe.setPassword(iceAgent.getLocalPassword());
        pe.setUfrag(iceAgent.getLocalUfrag());

        IceMediaStream stream
            = iceAgent.getStream(getChannel().getContent().getName());

        if (stream != null)
        {
            for (org.ice4j.ice.Component component : stream.getComponents())
            {
                List<LocalCandidate> candidates
                    = component.getLocalCandidates();

                if ((candidates != null) && !candidates.isEmpty())
                {
                    for (LocalCandidate candidate : candidates)
                        describe(candidate, pe);
                }
            }
        }
    }

    private void describe(
            LocalCandidate candidate,
            IceUdpTransportPacketExtension pe)
    {
        CandidatePacketExtension candidatePE = new CandidatePacketExtension();
        org.ice4j.ice.Component component = candidate.getParentComponent();

        candidatePE.setComponent(component.getComponentID());
        candidatePE.setFoundation(candidate.getFoundation());
        candidatePE.setGeneration(
                component.getParentStream().getParentAgent().getGeneration());
        candidatePE.setID(generateCandidateID(candidate));
        candidatePE.setNetwork(0);
        candidatePE.setPriority(candidate.getPriority());
        candidatePE.setProtocol(candidate.getTransport().toString());
        candidatePE.setType(
                CandidateType.valueOf(candidate.getType().toString()));

        TransportAddress transportAddress = candidate.getTransportAddress();

        candidatePE.setIP(transportAddress.getHostAddress());
        candidatePE.setPort(transportAddress.getPort());

        TransportAddress relatedAddress = candidate.getRelatedAddress();

        if (relatedAddress != null)
        {
            candidatePE.setRelAddr(relatedAddress.getHostAddress());
            candidatePE.setRelPort(relatedAddress.getPort());
        }

        pe.addChildExtension(candidatePE);
    }

    /**
     * Generates an ID to be set on a <tt>CandidatePacketExntension</tt> to
     * represent a specific <tt>LocalCandidate</tt>.
     *
     * @param candidate the <tt>LocalCandidate</tt> whose ID is to be generated
     * @return an ID to be set on a <tt>CandidatePacketExtension</tt> to
     * represent the specified <tt>candidate</tt>
     */
    private String generateCandidateID(LocalCandidate candidate)
    {
        StringBuilder candidateID = new StringBuilder();
        Channel channel = getChannel();
        Content content = channel.getContent();
        Conference conference = content.getConference();

        candidateID.append(conference.getID());
        candidateID.append(Long.toHexString(content.hashCode()));
        candidateID.append(channel.getID());

        Agent iceAgent
            = candidate.getParentComponent().getParentStream().getParentAgent();

        candidateID.append(Long.toHexString(iceAgent.hashCode()));
        candidateID.append(Long.toHexString(iceAgent.getGeneration()));
        candidateID.append(Long.toHexString(candidate.hashCode()));

        return candidateID.toString();
    }

    /**
     * {@inheritDoc}
     */
    @Override
    public synchronized StreamConnector getStreamConnector()
    {
        StreamConnector streamConnector = this.streamConnector;

        /*
         * Make sure that the returned StreamConnector is up-to-date with the
         * iceAgent.
         */
        if (streamConnector != null)
        {
            DatagramSocket[] streamConnectorSockets
                = getStreamConnectorSockets();

            if ((streamConnectorSockets != null)
                    && ((streamConnector.getDataSocket()
                                    != streamConnectorSockets[0 /* RTP */])
                            || (streamConnector.getControlSocket()
                                    != streamConnectorSockets[1 /* RTCP */])))
            {
                // Recreate the streamConnector.
                closeStreamConnector();
            }
        }

        if (this.streamConnector == null)
            this.streamConnector = createStreamConnector();
        return this.streamConnector;
    }

    /**
     * Gets an array of <tt>DatagramSocket</tt>s which represents the sockets to
     * be used by the <tt>StreamConnector</tt> of this instance in the order of
     * {@link #COMPONENT_IDS} if {@link #iceAgent} has completed.
     *
     * @return an array of <tt>DatagramSocket</tt>s which represents the sockets
     * to be used by the <tt>StreamConnector</tt> of this instance in the order
     * of {@link #COMPONENT_IDS} if {@link #iceAgent} has completed; otherwise,
     * <tt>null</tt>
     */
    private DatagramSocket[] getStreamConnectorSockets()
    {
        IceMediaStream stream
            = iceAgent.getStream(getChannel().getContent().getName());

        if (stream != null)
        {
            DatagramSocket[] streamConnectorSockets
                = new DatagramSocket[COMPONENT_IDS.length];
            int streamConnectorSocketCount = 0;

            for (int i = 0; i < COMPONENT_IDS.length; i++)
            {
                Component component = stream.getComponent(COMPONENT_IDS[i]);

                if (component != null)
                {
                    CandidatePair selectedPair = component.getSelectedPair();

                    if (selectedPair != null)
                    {
                        DatagramSocket streamConnectorSocket
                            = selectedPair
                                .getLocalCandidate()
                                    .getDatagramSocket();

                        if (streamConnectorSocket != null)
                        {
                            streamConnectorSockets[i] = streamConnectorSocket;
                            streamConnectorSocketCount++;
                        }
                    }
                }
            }
            if (streamConnectorSocketCount > 0)
                return streamConnectorSockets;
        }
        return null;
    }

    /**
     * {@inheritDoc}
     */
    @Override
    public MediaStreamTarget getStreamTarget()
    {
        IceMediaStream stream
            = iceAgent.getStream(getChannel().getContent().getName());
        MediaStreamTarget streamTarget = null;

        if (stream != null)
        {
            InetSocketAddress[] streamTargetAddresses
                = new InetSocketAddress[COMPONENT_IDS.length];
            int streamTargetAddressCount = 0;

            for (int i = 0; i < COMPONENT_IDS.length; i++)
            {
                Component component = stream.getComponent(COMPONENT_IDS[i]);

                if (component != null)
                {
                    CandidatePair selectedPair = component.getSelectedPair();

                    if (selectedPair != null)
                    {
                        InetSocketAddress streamTargetAddress
                            = selectedPair
                                .getRemoteCandidate()
                                    .getTransportAddress();

                        if (streamTargetAddress != null)
                        {
                            streamTargetAddresses[i] = streamTargetAddress;
                            streamTargetAddressCount++;
                        }
                    }
                }
            }
            if (streamTargetAddressCount > 0)
            {
                streamTarget
                    = new MediaStreamTarget(
                            streamTargetAddresses[0 /* RTP */],
                            streamTargetAddresses[1 /* RTCP */]);
            }
        }
        return streamTarget;
    }

    /**
     * {@inheritDoc}
     */
    @Override
    public String getXmlNamespace()
    {
        return IceUdpTransportPacketExtension.NAMESPACE;
    }

    /**
     * Notifies this instance about a change of the value of the <tt>state</tt>
     * property of {@link #iceAgent}.
     *
     * @param ev a <tt>PropertyChangeEvent</tt> which specifies the old and new
     * values of the <tt>state</tt> property of {@link #iceAgent}.
     */
    private void iceAgentStateChange(PropertyChangeEvent ev)
    {
        /*
         * Log the changes in the ICE processing state of this
         * IceUdpTransportManager for the purposes of debugging.
         */

        boolean interrupted = false;

        try
        {
            Channel channel = getChannel();
            Content content = channel.getContent();
            Conference conference = content.getConference();

            logd(
                    "ICE processing state of " + getClass().getSimpleName()
                        + " #" + Integer.toHexString(hashCode())
                        + " of channel " + channel.getID() + " of content "
                        + content.getName() + " of conference "
                        + conference.getID() + " changed from "
                        + ev.getOldValue() + " to " + ev.getNewValue() + ".");
        }
        catch (Throwable t)
        {
            if (t instanceof InterruptedException)
                interrupted = true;
            else if (t instanceof ThreadDeath)
                throw (ThreadDeath) t;
        }
        finally
        {
            if (interrupted)
                Thread.currentThread().interrupt();
        }
    }

    /**
     * Notifies this instance about a change of the value of a property of a
     * <tt>CandidatePair</tt> of {@link #iceStream}.
     *
     * @param ev a <tt>PropertyChangeEvent</tt> which specifies the
     * <tt>CandidatePair</tt>, the name of the <tt>CandidatePair</tt> property,
     * and its old and new values
     */
    private void iceStreamPairChange(PropertyChangeEvent ev)
    {
        if (IceMediaStream.PROPERTY_PAIR_CONSENT_FRESHNESS_CHANGED.equals(
                ev.getPropertyName()))
        {
            getChannel().touch();
        }
    }

    /**
     * {@inheritDoc}
     */
    @Override
    public synchronized boolean startConnectivityEstablishment(
            IceUdpTransportPacketExtension transport)
    {
        /*
         * If ICE is running already, we try to update the checklists with the
         * candidates. Note that this is a best effort.
         */
        boolean iceAgentStateIsRunning
            = IceProcessingState.RUNNING.equals(iceAgent.getState());
        int remoteCandidateCount = 0;

        {
            String media = getChannel().getContent().getName();
            IceMediaStream stream = iceAgent.getStream(media);

            // Different stream may have different ufrag/password
            String ufrag = transport.getUfrag();

            if (ufrag != null)
                stream.setRemoteUfrag(ufrag);

            String password = transport.getPassword();

            if (password != null)
                stream.setRemotePassword(password);

            List<CandidatePacketExtension> candidates
                = transport.getChildExtensionsOfType(
                        CandidatePacketExtension.class);

            if (iceAgentStateIsRunning && (candidates.size() == 0))
                return false;

            // Sort the remote candidates (host < reflexive < relayed) in order
            // to create first the host, then the reflexive, the relayed
            // candidates and thus be able to set the relative-candidate
            // matching the rel-addr/rel-port attribute.
            Collections.sort(candidates);

            int generation = iceAgent.getGeneration();

            for (CandidatePacketExtension candidate : candidates)
            {
                /*
                 * Is the remote candidate from the current generation of the
                 * iceAgent?
                 */
                if (candidate.getGeneration() != generation)
                    continue;

                Component component
                    = stream.getComponent(candidate.getComponent());
                String relAddr;
                int relPort;
                TransportAddress relatedAddress = null;

                if (((relAddr = candidate.getRelAddr()) != null)
                        && ((relPort = candidate.getRelPort()) != -1))
                {
                    relatedAddress
                        = new TransportAddress(
                                relAddr,
                                relPort,
                                Transport.parse(candidate.getProtocol()));
                }

                RemoteCandidate relatedCandidate
                    = component.findRemoteCandidate(relatedAddress);
                RemoteCandidate remoteCandidate
                    = new RemoteCandidate(
                            new TransportAddress(
                                    candidate.getIP(),
                                    candidate.getPort(),
                                    Transport.parse(
                                            candidate.getProtocol())),
                            component,
                            org.ice4j.ice.CandidateType.parse(
                                    candidate.getType().toString()),
                            candidate.getFoundation(),
                            candidate.getPriority(),
                            relatedCandidate);

                /*
                 * XXX IceUdpTransportManager harvests host candidates only and
                 * the ICE Components utilize the UDP protocol/transport only at
                 * the time of this writing. The ice4j library will, of course,
                 * check the theoretical reachability between the local and the
                 * remote candidates. However, we would like (1) to not mess
                 * with a possibly running iceAgent and (2) to return a
                 * consistent return value.
                 */
                if (!canReach(component, remoteCandidate))
                    continue;

                if (iceAgentStateIsRunning)
                    component.addUpdateRemoteCandidates(remoteCandidate);
                else
                    component.addRemoteCandidate(remoteCandidate);
                remoteCandidateCount++;
            }
        }

        if (iceAgentStateIsRunning)
        {
            if (remoteCandidateCount == 0)
            {
                /*
                 * XXX Effectively, the check above but realizing that all
                 * candidates were ignored: iceAgentStateIsRunning
                 * && (candidates.size() == 0).
                 */
                return false;
            }
            else
            {
                // update all components of all streams
                for (IceMediaStream stream : iceAgent.getStreams())
                {
                    for (Component component : stream.getComponents())
                        component.updateRemoteCandidates();
                }
            }
        }
        else if (remoteCandidateCount != 0)
        {
            /*
             * Once again because the ICE Agent does not support adding
             * candidates after the connectivity establishment has been started
             * and because multiple transport-info JingleIQs may be used to send
             * the whole set of transport candidates from the remote peer to the
             * local peer, do not really start the connectivity establishment
             * until we have at least one remote candidate per ICE Component.
             */
            for (IceMediaStream stream : iceAgent.getStreams())
            {
                for (Component component : stream.getComponents())
                {
                    if (component.getRemoteCandidateCount() < 1)
                    {
                        remoteCandidateCount = 0;
                        break;
                    }
                }
                if (remoteCandidateCount == 0)
                    break;
            }
            if (remoteCandidateCount != 0)
                iceAgent.startConnectivityEstablishment();
        }

        return iceAgentStateIsRunning || (remoteCandidateCount != 0);
    }

    /**
     * {@inheritDoc}
     */
    @Override
    public void wrapupConnectivityEstablishment()
        throws OperationFailedException
    {
        final Object syncRoot = new Object();
        PropertyChangeListener propertyChangeListener
            = new PropertyChangeListener()
            {
                @Override
                public void propertyChange(PropertyChangeEvent ev)
                {
                    Object newValue = ev.getNewValue();

                    if (IceProcessingState.COMPLETED.equals(newValue)
                            || IceProcessingState.FAILED.equals(newValue)
                            || IceProcessingState.TERMINATED.equals(newValue))
                    {
                        Agent iceAgent = (Agent) ev.getSource();

                        iceAgent.removeStateChangeListener(this);

                        if (iceAgent == IceUdpTransportManager.this.iceAgent)
                        {
                            synchronized (syncRoot)
                            {
                                syncRoot.notify();
                            }
                        }
                    }
                }
            };

        iceAgent.addStateChangeListener(propertyChangeListener);

        // Wait for the connectivity checks to finish if they have been started.
        boolean interrupted = false;

        synchronized (syncRoot)
        {
            while (IceProcessingState.RUNNING.equals(iceAgent.getState()))
            {
                try
                {
                    syncRoot.wait(1000);
                }
                catch (InterruptedException ie)
                {
                    interrupted = true;
                }
            }
        }
        if (interrupted)
            Thread.currentThread().interrupt();

        /*
         * Make sure stateChangeListener is removed from iceAgent in case its
         * #propertyChange(PropertyChangeEvent) has never been executed.
         */
        iceAgent.removeStateChangeListener(propertyChangeListener);

        // Check the state of ICE processing and throw an exception if failed.
        if (IceProcessingState.FAILED.equals(iceAgent.getState()))
        {
            throw new OperationFailedException(
                    "Could not establish connection (ICE failed)",
                    OperationFailedException.GENERAL_ERROR);
        }
    }

    /**
     * Extends
     * <tt>net.java.sip.communicator.service.protocol.media.TransportManager</tt>
     * in order to get access to certain protected static methods and thus avoid
     * duplicating their implementations here.
     *
     * @author Lyubomir Marinov
     */
    private static class JitsiTransportManager
        extends
            net.java.sip.communicator.service.protocol.media.TransportManager
                <MediaAwareCallPeer<?,?,?>>
    {
        public static PortTracker getPortTracker(MediaType mediaType)
        {
            return
                net.java.sip.communicator.service.protocol.media.TransportManager
                    .getPortTracker(mediaType);
        }

        public static void initializePortNumbers()
        {
            net.java.sip.communicator.service.protocol.media.TransportManager
                .initializePortNumbers();
        }

        private JitsiTransportManager(MediaAwareCallPeer<?,?,?> callPeer)
        {
            super(callPeer);
        }

        @Override
        public long getHarvestingTime(String arg0)
        {
            // TODO Auto-generated method stub
            return 0;
        }

        @Override
        public String getICECandidateExtendedType(String arg0)
        {
            // TODO Auto-generated method stub
            return null;
        }

        @Override
        public InetSocketAddress getICELocalHostAddress(String arg0)
        {
            // TODO Auto-generated method stub
            return null;
        }

        @Override
        public InetSocketAddress getICELocalReflexiveAddress(String arg0)
        {
            // TODO Auto-generated method stub
            return null;
        }

        @Override
        public InetSocketAddress getICELocalRelayedAddress(String arg0)
        {
            // TODO Auto-generated method stub
            return null;
        }

        @Override
        public InetSocketAddress getICERemoteHostAddress(String arg0)
        {
            // TODO Auto-generated method stub
            return null;
        }

        @Override
        public InetSocketAddress getICERemoteReflexiveAddress(String arg0)
        {
            // TODO Auto-generated method stub
            return null;
        }

        @Override
        public InetSocketAddress getICERemoteRelayedAddress(String arg0)
        {
            // TODO Auto-generated method stub
            return null;
        }

        @Override
        public String getICEState()
        {
            // TODO Auto-generated method stub
            return null;
        }

        @Override
        protected InetAddress getIntendedDestination(
                MediaAwareCallPeer<?,?,?> arg0)
        {
            // TODO Auto-generated method stub
            return null;
        }

        @Override
        public int getNbHarvesting()
        {
            // TODO Auto-generated method stub
            return 0;
        }

        @Override
        public int getNbHarvesting(String arg0)
        {
            // TODO Auto-generated method stub
            return 0;
        }

        @Override
        public long getTotalHarvestingTime()
        {
            // TODO Auto-generated method stub
            return 0;
        }
    }
}
>>>>>>> af6374f8
<|MERGE_RESOLUTION|>--- conflicted
+++ resolved
@@ -1,4 +1,3 @@
-<<<<<<< HEAD
 /*
  * Jitsi Videobridge, OpenSource video conferencing.
  *
@@ -345,12 +344,12 @@
 
         //does this look like an Amazon AWS EC2 machine?
         if(AwsCandidateHarvester.smellsLikeAnEC2())
-        {
             awsHarvester = new AwsCandidateHarvester();
-        }
-
-        ConfigurationService cfg = ServiceUtils.getService(
-                    getBundleContext(), ConfigurationService.class);
+
+        ConfigurationService cfg
+            = ServiceUtils.getService(
+                    getBundleContext(),
+                    ConfigurationService.class);
 
         //if no configuration is found then we simply log and bail
         if (cfg == null)
@@ -1114,1081 +1113,4 @@
             return 0;
         }
     }
-}
-=======
-/*
- * Jitsi Videobridge, OpenSource video conferencing.
- *
- * Distributable under LGPL license.
- * See terms of license at gnu.org.
- */
-package org.jitsi.videobridge;
-
-import java.beans.*;
-import java.io.*;
-import java.net.*;
-import java.util.*;
-
-import net.java.sip.communicator.impl.protocol.jabber.extensions.jingle.*;
-import net.java.sip.communicator.impl.protocol.jabber.extensions.jingle.CandidateType;
-import net.java.sip.communicator.service.netaddr.*;
-import net.java.sip.communicator.service.protocol.*;
-import net.java.sip.communicator.service.protocol.media.*;
-import net.java.sip.communicator.util.*;
-
-import org.ice4j.*;
-import org.ice4j.ice.*;
-import org.ice4j.ice.harvest.*;
-import org.jitsi.service.configuration.*;
-import org.jitsi.service.neomedia.*;
-import org.jitsi.util.Logger;
-import org.osgi.framework.*;
-
-/**
- * Implements the Jingle ICE-UDP transport.
- *
- * @author Lyubomir Marinov
- */
-public class IceUdpTransportManager
-    extends TransportManager
-{
-    /**
-     * The <tt>Logger</tt> used by the <tt>IceUdpTransportManager</tt> class and
-     * its instances to print debug information.
-     */
-    private static final Logger logger
-        = Logger.getLogger(IceUdpTransportManager.class);
-
-    /**
-     * The ICE <tt>Component</tt> IDs in their common order used, for example,
-     * by <tt>DefaultStreamConnector</tt>, <tt>MediaStreamTarget</tt>.
-     */
-    private static final int[] COMPONENT_IDS
-        = new int[] { Component.RTP, Component.RTCP };
-
-    /**
-     * The indicator which determines whether the one-time method
-     * {@link JitsiTransportManager#initializePortNumbers()} is to be executed.
-     */
-    private static boolean initializePortNumbers = true;
-
-    /**
-     * Contains the name of the property flag that may indicate that AWS address
-     * harvesting should be explicitly disabled.
-     */
-    private static final String DISABLE_AWS_HARVESTER
-                                = "org.jitsi.videobridge.DISABLE_AWS_HARVESTER";
-
-    /**
-     * Contains the name of the property flag that may indicate that AWS address
-     * harvesting should be forced without first trying to auto dectect it.
-     */
-    private static final String FORCE_AWS_HARVESTER
-                                = "org.jitsi.videobridge.FORCE_AWS_HARVESTER";
-
-    /**
-     * Contains the name of the property that would tell us if we should use
-     * address mapping as one of our NAT traversal options as well as the local
-     * address that we should be mapping.
-     */
-    private static final String NAT_HARVESTER_LOCAL_ADDRESS
-                        = "org.jitsi.videobridge.NAT_HARVESTER_LOCAL_ADDRESS";
-
-    /**
-     * Contains the name of the property that would tell us if we should use
-     * address mapping as one of our NAT traversal options as well as the public
-     * address that we should be using in addition to our local one.
-     */
-    private static final String NAT_HARVESTER_PUBLIC_ADDRESS
-                        = "org.jitsi.videobridge.NAT_HARVESTER_PUBLIC_ADDRESS";
-
-    /**
-     * Logs a specific <tt>String</tt> at debug level.
-     *
-     * @param s the <tt>String</tt> to log at debug level 
-     */
-    private static void logd(String s)
-    {
-        /*
-         * FIXME Jitsi Videobridge uses the defaults of java.util.logging at the
-         * time of this writing but wants to log at debug level at all times for
-         * the time being in order to facilitate early development.
-         */
-        logger.info(s);
-    }
-
-    /**
-     * The <tt>Agent</tt> which implements the ICE protocol and which is used
-     * by this instance to implement the Jingle ICE-UDP transport.
-     */
-    private final Agent iceAgent;
-
-    /**
-     * The <tt>PropertyChangeListener</tt> which is (to be) notified about
-     * changes in the <tt>state</tt> of {@link #iceAgent}.
-     */
-    private final PropertyChangeListener iceAgentStateChangeListener
-        = new PropertyChangeListener()
-                {
-                    @Override
-                    public void propertyChange(PropertyChangeEvent ev)
-                    {
-                        iceAgentStateChange(ev);
-                    }
-                };
-
-    /**
-     * The <tt>IceMediaStream</tt> of {@link #iceAgent} associated with the
-     * <tt>Channel</tt> of this instance.
-     */
-    private final IceMediaStream iceStream;
-
-    /**
-     * The <tt>PropertyChangeListener</tt> which is (to be) notified about
-     * changes in the properties of the <tt>CandidatePair</tt>s of
-     * {@link #iceStream}.
-     */
-    private final PropertyChangeListener iceStreamPairChangeListener
-        = new PropertyChangeListener()
-                {
-                    @Override
-                    public void propertyChange(PropertyChangeEvent ev)
-                    {
-                        iceStreamPairChange(ev);
-                    }
-                };
-    /**
-     * The <tt>StreamConnector</tt> that represents the datagram sockets
-     * allocated by this instance for the purposes of RTP and RTCP transmission.
-     */
-    private StreamConnector streamConnector;
-
-    /**
-     * Initializes a new <tt>IceUdpTransportManager</tt> instance.
-     *
-     * @param channel the <tt>Channel</tt> which is initializing the new
-     * instance
-     */
-    public IceUdpTransportManager(Channel channel)
-        throws IOException
-    {
-        super(channel);
-
-        iceAgent = createIceAgent();
-        iceAgent.addStateChangeListener(iceAgentStateChangeListener);
-        iceStream = iceAgent.getStream(getChannel().getContent().getName());
-        iceStream.addPairChangeListener(iceStreamPairChangeListener);
-    }
-
-    /**
-     * Determines whether at least one <tt>LocalCandidate</tt> of a specific ICE
-     * <tt>Component</tt> can reach (in the terms of the ice4j library) a
-     * specific <tt>RemoteCandidate</tt>
-     *
-     * @param component the ICE <tt>Component</tt> which contains the
-     * <tt>LocalCandidate</tt>s to check whether at least one of them can reach
-     * the specified <tt>remoteCandidate</tt>
-     * @param remoteCandidate the <tt>RemoteCandidate</tt> to check whether at
-     * least one of the <tt>LocalCandidate</tt>s of the specified
-     * <tt>component</tt> can reach it
-     * @return <tt>true</tt> if at least one <tt>LocalCandidate</tt> of the
-     * specified <tt>component</tt> can reach the specified
-     * <tt>remoteCandidate</tt>
-     */
-    private boolean canReach(
-            Component component,
-            RemoteCandidate remoteCandidate)
-    {
-        for (LocalCandidate localCandidate : component.getLocalCandidates())
-        {
-            if (localCandidate.canReach(remoteCandidate))
-                return true;
-        }
-        return false;
-    }
-
-    /**
-     * {@inheritDoc}
-     */
-    @Override
-    protected void channelPropertyChange(PropertyChangeEvent ev)
-    {
-        super.channelPropertyChange(ev);
-
-        if (Channel.INITIATOR_PROPERTY.equals(ev.getPropertyName())
-                && (iceAgent != null))
-        {
-            Channel channel = (Channel) ev.getSource();
-
-            iceAgent.setControlling(channel.isInitiator());
-        }
-    }
-
-    /**
-     * {@inheritDoc}
-     */
-    @Override
-    public void close()
-    {
-        super.close();
-
-        if (iceStream != null)
-        {
-            iceStream.removePairStateChangeListener(
-                    iceStreamPairChangeListener);
-        }
-        if (iceAgent != null)
-        {
-            iceAgent.removeStateChangeListener(iceAgentStateChangeListener);
-            iceAgent.free();
-        }
-    }
-
-    /**
-     * Closes {@link #streamConnector} (if it exists).
-     */
-    private synchronized void closeStreamConnector()
-    {
-        if (streamConnector != null)
-        {
-            streamConnector.close();
-            streamConnector = null;
-        }
-    }
-
-    /**
-     * Initializes a new <tt>Agent</tt> instance which implements the ICE
-     * protocol and which is to be used by this instance to implement the Jingle
-     * ICE-UDP transport.
-     *
-     * @return a new <tt>Agent</tt> instance which implements the ICE protocol
-     * and which is to be used by this instance to implement the Jingle ICE-UDP
-     * transport
-     * @throws IOException if initializing a new <tt>Agent</tt> instance for the
-     * purposes of this <tt>TransportManager</tt> fails
-     */
-    private Agent createIceAgent()
-        throws IOException
-    {
-        Channel channel = getChannel();
-        Content content = channel.getContent();
-        NetworkAddressManagerService nams
-            = ServiceUtils.getService(
-                    getBundleContext(), NetworkAddressManagerService.class);
-        Agent iceAgent = nams.createIceAgent();
-
-        //add videobridge specific harvesters such as a mapping and an Amazon
-        //AWS EC2 harvester
-        appendVideobridgeHarvesters(iceAgent);
-        iceAgent.setControlling(channel.isInitiator());
-        iceAgent.setPerformConsentFreshness(true);
-
-        // createIceStream
-
-        /*
-         * Read the ranges of ports to be utilized from the ConfigurationService
-         * once.
-         */
-        synchronized (IceUdpTransportManager.class)
-        {
-            if (initializePortNumbers)
-            {
-                initializePortNumbers = false;
-                JitsiTransportManager.initializePortNumbers();
-            }
-        }
-
-        PortTracker portTracker
-            = JitsiTransportManager.getPortTracker(content.getMediaType());
-        IceMediaStream iceStream = nams.createIceStream(
-                    portTracker.getPort(),
-                    /* streamName */ content.getName(),
-                    iceAgent);
-
-        // Attempt to minimize subsequent bind retries.
-        try
-        {
-            portTracker.setNextPort(
-                1 + iceStream.getComponent(Component.RTCP)
-                    .getLocalCandidates()
-                        .get(0).getTransportAddress().getPort());
-        }
-        catch (Throwable t)
-        {
-            if (t instanceof InterruptedException)
-                Thread.currentThread().interrupt();
-            else if (t instanceof ThreadDeath)
-                throw (ThreadDeath) t;
-        }
-
-        return iceAgent;
-    }
-
-    /**
-     * Adds to <tt>iceAgent</tt> videobridge specific candidate harvesters such
-     * as an Amazon AWS EC2 specific harvester.
-     *
-     * @param iceAgent the {@link Agent} that we'd like to append new harvesters
-     * to.
-     */
-    private void appendVideobridgeHarvesters(Agent iceAgent)
-    {
-        AwsCandidateHarvester awsHarvester = null;
-
-        //does this look like an Amazon AWS EC2 machine?
-        if(AwsCandidateHarvester.smellsLikeAnEC2())
-            awsHarvester = new AwsCandidateHarvester();
-
-        ConfigurationService cfg
-            = ServiceUtils.getService(
-                    getBundleContext(),
-                    ConfigurationService.class);
-
-        //if no configuration is found then we simply log and bail
-        if (cfg == null)
-        {
-            logger.info("No configuration found. "
-                + "Will continue without custom candidate harvesters");
-            return;
-        }
-
-        //now that we have a conf service, check if AWS use is forced and
-        //comply if necessary.
-        if (awsHarvester == null
-            && cfg.getBoolean(FORCE_AWS_HARVESTER, false))
-        {
-            //ok. this doesn't look like an EC2 machine but since you
-            //insist ... we'll behave as if it is.
-            logger.info("Forcing use of AWS candidate harvesting.");
-            awsHarvester = new AwsCandidateHarvester();
-        }
-
-
-        //append the AWS harvester for AWS machines.
-        if( awsHarvester != null
-            && !cfg.getBoolean(DISABLE_AWS_HARVESTER, false))
-        {
-            logger.info("Appending an AWS harvester to the ICE agent.");
-            iceAgent.addCandidateHarvester(awsHarvester);
-        }
-
-        //if configured, append a mapping harvester.
-        String localAddressStr = cfg.getString(NAT_HARVESTER_LOCAL_ADDRESS);
-        String publicAddressStr = cfg.getString(NAT_HARVESTER_PUBLIC_ADDRESS);
-
-        if (localAddressStr == null || publicAddressStr == null)
-            return;
-
-        TransportAddress localAddress;
-        TransportAddress publicAddress;
-
-        try
-        {
-            localAddress
-                    = new TransportAddress(localAddressStr, 9, Transport.UDP);
-            publicAddress
-                    = new TransportAddress(publicAddressStr, 9, Transport.UDP);
-
-            logger.info("Will append a NAT harvester for " +
-                        localAddress + "=>" + publicAddress);
-
-        }
-        catch(Exception exc)
-        {
-            logger.info("Failed to create a NAT harvester for"
-                        + " local address=" + localAddressStr
-                        + " and public address=" + publicAddressStr);
-            return;
-        }
-
-        MappingCandidateHarvester natHarvester
-            = new MappingCandidateHarvester(publicAddress, localAddress);
-
-        iceAgent.addCandidateHarvester(natHarvester);
-    }
-
-    /**
-     * Gets the <tt>BundleContext</tt> associated with the <tt>Channel</tt>
-     * that this {@link TransportManager} is servicing. The method is a
-     * convenience which gets the <tt>BundleContext</tt> associated with the
-     * XMPP component implementation in which the <tt>Videobridge</tt>
-     * associated with this instance is executing.
-     *
-     * @return the <tt>BundleContext</tt> associated with this
-     * <tt>IceUdpTransportManager</tt>
-     */
-    public BundleContext getBundleContext()
-    {
-        return getChannel().getBundleContext();
-    }
-
-    /**
-     * Initializes a new <tt>StreamConnector</tt> instance that represents the
-     * datagram sockets allocated and negotiated by {@link #iceAgent} for the
-     * purposes of RTCP and RTP transmission.
-     *
-     * @return a new <tt>StreamConnector</tt> instance that represents the
-     * datagram sockets allocated and negotiated by <tt>iceAgent</tt> for the
-     * purposes of RTCP and RTP transmission. If <tt>iceAgent</tt> has not
-     * completed yet or has failed, <tt>null</tt>.
-     */
-    private StreamConnector createStreamConnector()
-    {
-        DatagramSocket[] streamConnectorSockets = getStreamConnectorSockets();
-
-        return
-            (streamConnectorSockets == null)
-                ? null
-                : new DefaultStreamConnector(
-                        streamConnectorSockets[0 /* RTP */],
-                        streamConnectorSockets[1 /* RTCP */]);
-    }
-
-    /**
-     * {@inheritDoc}
-     */
-    @Override
-    protected void describe(IceUdpTransportPacketExtension pe)
-    {
-        pe.setPassword(iceAgent.getLocalPassword());
-        pe.setUfrag(iceAgent.getLocalUfrag());
-
-        IceMediaStream stream
-            = iceAgent.getStream(getChannel().getContent().getName());
-
-        if (stream != null)
-        {
-            for (org.ice4j.ice.Component component : stream.getComponents())
-            {
-                List<LocalCandidate> candidates
-                    = component.getLocalCandidates();
-
-                if ((candidates != null) && !candidates.isEmpty())
-                {
-                    for (LocalCandidate candidate : candidates)
-                        describe(candidate, pe);
-                }
-            }
-        }
-    }
-
-    private void describe(
-            LocalCandidate candidate,
-            IceUdpTransportPacketExtension pe)
-    {
-        CandidatePacketExtension candidatePE = new CandidatePacketExtension();
-        org.ice4j.ice.Component component = candidate.getParentComponent();
-
-        candidatePE.setComponent(component.getComponentID());
-        candidatePE.setFoundation(candidate.getFoundation());
-        candidatePE.setGeneration(
-                component.getParentStream().getParentAgent().getGeneration());
-        candidatePE.setID(generateCandidateID(candidate));
-        candidatePE.setNetwork(0);
-        candidatePE.setPriority(candidate.getPriority());
-        candidatePE.setProtocol(candidate.getTransport().toString());
-        candidatePE.setType(
-                CandidateType.valueOf(candidate.getType().toString()));
-
-        TransportAddress transportAddress = candidate.getTransportAddress();
-
-        candidatePE.setIP(transportAddress.getHostAddress());
-        candidatePE.setPort(transportAddress.getPort());
-
-        TransportAddress relatedAddress = candidate.getRelatedAddress();
-
-        if (relatedAddress != null)
-        {
-            candidatePE.setRelAddr(relatedAddress.getHostAddress());
-            candidatePE.setRelPort(relatedAddress.getPort());
-        }
-
-        pe.addChildExtension(candidatePE);
-    }
-
-    /**
-     * Generates an ID to be set on a <tt>CandidatePacketExntension</tt> to
-     * represent a specific <tt>LocalCandidate</tt>.
-     *
-     * @param candidate the <tt>LocalCandidate</tt> whose ID is to be generated
-     * @return an ID to be set on a <tt>CandidatePacketExtension</tt> to
-     * represent the specified <tt>candidate</tt>
-     */
-    private String generateCandidateID(LocalCandidate candidate)
-    {
-        StringBuilder candidateID = new StringBuilder();
-        Channel channel = getChannel();
-        Content content = channel.getContent();
-        Conference conference = content.getConference();
-
-        candidateID.append(conference.getID());
-        candidateID.append(Long.toHexString(content.hashCode()));
-        candidateID.append(channel.getID());
-
-        Agent iceAgent
-            = candidate.getParentComponent().getParentStream().getParentAgent();
-
-        candidateID.append(Long.toHexString(iceAgent.hashCode()));
-        candidateID.append(Long.toHexString(iceAgent.getGeneration()));
-        candidateID.append(Long.toHexString(candidate.hashCode()));
-
-        return candidateID.toString();
-    }
-
-    /**
-     * {@inheritDoc}
-     */
-    @Override
-    public synchronized StreamConnector getStreamConnector()
-    {
-        StreamConnector streamConnector = this.streamConnector;
-
-        /*
-         * Make sure that the returned StreamConnector is up-to-date with the
-         * iceAgent.
-         */
-        if (streamConnector != null)
-        {
-            DatagramSocket[] streamConnectorSockets
-                = getStreamConnectorSockets();
-
-            if ((streamConnectorSockets != null)
-                    && ((streamConnector.getDataSocket()
-                                    != streamConnectorSockets[0 /* RTP */])
-                            || (streamConnector.getControlSocket()
-                                    != streamConnectorSockets[1 /* RTCP */])))
-            {
-                // Recreate the streamConnector.
-                closeStreamConnector();
-            }
-        }
-
-        if (this.streamConnector == null)
-            this.streamConnector = createStreamConnector();
-        return this.streamConnector;
-    }
-
-    /**
-     * Gets an array of <tt>DatagramSocket</tt>s which represents the sockets to
-     * be used by the <tt>StreamConnector</tt> of this instance in the order of
-     * {@link #COMPONENT_IDS} if {@link #iceAgent} has completed.
-     *
-     * @return an array of <tt>DatagramSocket</tt>s which represents the sockets
-     * to be used by the <tt>StreamConnector</tt> of this instance in the order
-     * of {@link #COMPONENT_IDS} if {@link #iceAgent} has completed; otherwise,
-     * <tt>null</tt>
-     */
-    private DatagramSocket[] getStreamConnectorSockets()
-    {
-        IceMediaStream stream
-            = iceAgent.getStream(getChannel().getContent().getName());
-
-        if (stream != null)
-        {
-            DatagramSocket[] streamConnectorSockets
-                = new DatagramSocket[COMPONENT_IDS.length];
-            int streamConnectorSocketCount = 0;
-
-            for (int i = 0; i < COMPONENT_IDS.length; i++)
-            {
-                Component component = stream.getComponent(COMPONENT_IDS[i]);
-
-                if (component != null)
-                {
-                    CandidatePair selectedPair = component.getSelectedPair();
-
-                    if (selectedPair != null)
-                    {
-                        DatagramSocket streamConnectorSocket
-                            = selectedPair
-                                .getLocalCandidate()
-                                    .getDatagramSocket();
-
-                        if (streamConnectorSocket != null)
-                        {
-                            streamConnectorSockets[i] = streamConnectorSocket;
-                            streamConnectorSocketCount++;
-                        }
-                    }
-                }
-            }
-            if (streamConnectorSocketCount > 0)
-                return streamConnectorSockets;
-        }
-        return null;
-    }
-
-    /**
-     * {@inheritDoc}
-     */
-    @Override
-    public MediaStreamTarget getStreamTarget()
-    {
-        IceMediaStream stream
-            = iceAgent.getStream(getChannel().getContent().getName());
-        MediaStreamTarget streamTarget = null;
-
-        if (stream != null)
-        {
-            InetSocketAddress[] streamTargetAddresses
-                = new InetSocketAddress[COMPONENT_IDS.length];
-            int streamTargetAddressCount = 0;
-
-            for (int i = 0; i < COMPONENT_IDS.length; i++)
-            {
-                Component component = stream.getComponent(COMPONENT_IDS[i]);
-
-                if (component != null)
-                {
-                    CandidatePair selectedPair = component.getSelectedPair();
-
-                    if (selectedPair != null)
-                    {
-                        InetSocketAddress streamTargetAddress
-                            = selectedPair
-                                .getRemoteCandidate()
-                                    .getTransportAddress();
-
-                        if (streamTargetAddress != null)
-                        {
-                            streamTargetAddresses[i] = streamTargetAddress;
-                            streamTargetAddressCount++;
-                        }
-                    }
-                }
-            }
-            if (streamTargetAddressCount > 0)
-            {
-                streamTarget
-                    = new MediaStreamTarget(
-                            streamTargetAddresses[0 /* RTP */],
-                            streamTargetAddresses[1 /* RTCP */]);
-            }
-        }
-        return streamTarget;
-    }
-
-    /**
-     * {@inheritDoc}
-     */
-    @Override
-    public String getXmlNamespace()
-    {
-        return IceUdpTransportPacketExtension.NAMESPACE;
-    }
-
-    /**
-     * Notifies this instance about a change of the value of the <tt>state</tt>
-     * property of {@link #iceAgent}.
-     *
-     * @param ev a <tt>PropertyChangeEvent</tt> which specifies the old and new
-     * values of the <tt>state</tt> property of {@link #iceAgent}.
-     */
-    private void iceAgentStateChange(PropertyChangeEvent ev)
-    {
-        /*
-         * Log the changes in the ICE processing state of this
-         * IceUdpTransportManager for the purposes of debugging.
-         */
-
-        boolean interrupted = false;
-
-        try
-        {
-            Channel channel = getChannel();
-            Content content = channel.getContent();
-            Conference conference = content.getConference();
-
-            logd(
-                    "ICE processing state of " + getClass().getSimpleName()
-                        + " #" + Integer.toHexString(hashCode())
-                        + " of channel " + channel.getID() + " of content "
-                        + content.getName() + " of conference "
-                        + conference.getID() + " changed from "
-                        + ev.getOldValue() + " to " + ev.getNewValue() + ".");
-        }
-        catch (Throwable t)
-        {
-            if (t instanceof InterruptedException)
-                interrupted = true;
-            else if (t instanceof ThreadDeath)
-                throw (ThreadDeath) t;
-        }
-        finally
-        {
-            if (interrupted)
-                Thread.currentThread().interrupt();
-        }
-    }
-
-    /**
-     * Notifies this instance about a change of the value of a property of a
-     * <tt>CandidatePair</tt> of {@link #iceStream}.
-     *
-     * @param ev a <tt>PropertyChangeEvent</tt> which specifies the
-     * <tt>CandidatePair</tt>, the name of the <tt>CandidatePair</tt> property,
-     * and its old and new values
-     */
-    private void iceStreamPairChange(PropertyChangeEvent ev)
-    {
-        if (IceMediaStream.PROPERTY_PAIR_CONSENT_FRESHNESS_CHANGED.equals(
-                ev.getPropertyName()))
-        {
-            getChannel().touch();
-        }
-    }
-
-    /**
-     * {@inheritDoc}
-     */
-    @Override
-    public synchronized boolean startConnectivityEstablishment(
-            IceUdpTransportPacketExtension transport)
-    {
-        /*
-         * If ICE is running already, we try to update the checklists with the
-         * candidates. Note that this is a best effort.
-         */
-        boolean iceAgentStateIsRunning
-            = IceProcessingState.RUNNING.equals(iceAgent.getState());
-        int remoteCandidateCount = 0;
-
-        {
-            String media = getChannel().getContent().getName();
-            IceMediaStream stream = iceAgent.getStream(media);
-
-            // Different stream may have different ufrag/password
-            String ufrag = transport.getUfrag();
-
-            if (ufrag != null)
-                stream.setRemoteUfrag(ufrag);
-
-            String password = transport.getPassword();
-
-            if (password != null)
-                stream.setRemotePassword(password);
-
-            List<CandidatePacketExtension> candidates
-                = transport.getChildExtensionsOfType(
-                        CandidatePacketExtension.class);
-
-            if (iceAgentStateIsRunning && (candidates.size() == 0))
-                return false;
-
-            // Sort the remote candidates (host < reflexive < relayed) in order
-            // to create first the host, then the reflexive, the relayed
-            // candidates and thus be able to set the relative-candidate
-            // matching the rel-addr/rel-port attribute.
-            Collections.sort(candidates);
-
-            int generation = iceAgent.getGeneration();
-
-            for (CandidatePacketExtension candidate : candidates)
-            {
-                /*
-                 * Is the remote candidate from the current generation of the
-                 * iceAgent?
-                 */
-                if (candidate.getGeneration() != generation)
-                    continue;
-
-                Component component
-                    = stream.getComponent(candidate.getComponent());
-                String relAddr;
-                int relPort;
-                TransportAddress relatedAddress = null;
-
-                if (((relAddr = candidate.getRelAddr()) != null)
-                        && ((relPort = candidate.getRelPort()) != -1))
-                {
-                    relatedAddress
-                        = new TransportAddress(
-                                relAddr,
-                                relPort,
-                                Transport.parse(candidate.getProtocol()));
-                }
-
-                RemoteCandidate relatedCandidate
-                    = component.findRemoteCandidate(relatedAddress);
-                RemoteCandidate remoteCandidate
-                    = new RemoteCandidate(
-                            new TransportAddress(
-                                    candidate.getIP(),
-                                    candidate.getPort(),
-                                    Transport.parse(
-                                            candidate.getProtocol())),
-                            component,
-                            org.ice4j.ice.CandidateType.parse(
-                                    candidate.getType().toString()),
-                            candidate.getFoundation(),
-                            candidate.getPriority(),
-                            relatedCandidate);
-
-                /*
-                 * XXX IceUdpTransportManager harvests host candidates only and
-                 * the ICE Components utilize the UDP protocol/transport only at
-                 * the time of this writing. The ice4j library will, of course,
-                 * check the theoretical reachability between the local and the
-                 * remote candidates. However, we would like (1) to not mess
-                 * with a possibly running iceAgent and (2) to return a
-                 * consistent return value.
-                 */
-                if (!canReach(component, remoteCandidate))
-                    continue;
-
-                if (iceAgentStateIsRunning)
-                    component.addUpdateRemoteCandidates(remoteCandidate);
-                else
-                    component.addRemoteCandidate(remoteCandidate);
-                remoteCandidateCount++;
-            }
-        }
-
-        if (iceAgentStateIsRunning)
-        {
-            if (remoteCandidateCount == 0)
-            {
-                /*
-                 * XXX Effectively, the check above but realizing that all
-                 * candidates were ignored: iceAgentStateIsRunning
-                 * && (candidates.size() == 0).
-                 */
-                return false;
-            }
-            else
-            {
-                // update all components of all streams
-                for (IceMediaStream stream : iceAgent.getStreams())
-                {
-                    for (Component component : stream.getComponents())
-                        component.updateRemoteCandidates();
-                }
-            }
-        }
-        else if (remoteCandidateCount != 0)
-        {
-            /*
-             * Once again because the ICE Agent does not support adding
-             * candidates after the connectivity establishment has been started
-             * and because multiple transport-info JingleIQs may be used to send
-             * the whole set of transport candidates from the remote peer to the
-             * local peer, do not really start the connectivity establishment
-             * until we have at least one remote candidate per ICE Component.
-             */
-            for (IceMediaStream stream : iceAgent.getStreams())
-            {
-                for (Component component : stream.getComponents())
-                {
-                    if (component.getRemoteCandidateCount() < 1)
-                    {
-                        remoteCandidateCount = 0;
-                        break;
-                    }
-                }
-                if (remoteCandidateCount == 0)
-                    break;
-            }
-            if (remoteCandidateCount != 0)
-                iceAgent.startConnectivityEstablishment();
-        }
-
-        return iceAgentStateIsRunning || (remoteCandidateCount != 0);
-    }
-
-    /**
-     * {@inheritDoc}
-     */
-    @Override
-    public void wrapupConnectivityEstablishment()
-        throws OperationFailedException
-    {
-        final Object syncRoot = new Object();
-        PropertyChangeListener propertyChangeListener
-            = new PropertyChangeListener()
-            {
-                @Override
-                public void propertyChange(PropertyChangeEvent ev)
-                {
-                    Object newValue = ev.getNewValue();
-
-                    if (IceProcessingState.COMPLETED.equals(newValue)
-                            || IceProcessingState.FAILED.equals(newValue)
-                            || IceProcessingState.TERMINATED.equals(newValue))
-                    {
-                        Agent iceAgent = (Agent) ev.getSource();
-
-                        iceAgent.removeStateChangeListener(this);
-
-                        if (iceAgent == IceUdpTransportManager.this.iceAgent)
-                        {
-                            synchronized (syncRoot)
-                            {
-                                syncRoot.notify();
-                            }
-                        }
-                    }
-                }
-            };
-
-        iceAgent.addStateChangeListener(propertyChangeListener);
-
-        // Wait for the connectivity checks to finish if they have been started.
-        boolean interrupted = false;
-
-        synchronized (syncRoot)
-        {
-            while (IceProcessingState.RUNNING.equals(iceAgent.getState()))
-            {
-                try
-                {
-                    syncRoot.wait(1000);
-                }
-                catch (InterruptedException ie)
-                {
-                    interrupted = true;
-                }
-            }
-        }
-        if (interrupted)
-            Thread.currentThread().interrupt();
-
-        /*
-         * Make sure stateChangeListener is removed from iceAgent in case its
-         * #propertyChange(PropertyChangeEvent) has never been executed.
-         */
-        iceAgent.removeStateChangeListener(propertyChangeListener);
-
-        // Check the state of ICE processing and throw an exception if failed.
-        if (IceProcessingState.FAILED.equals(iceAgent.getState()))
-        {
-            throw new OperationFailedException(
-                    "Could not establish connection (ICE failed)",
-                    OperationFailedException.GENERAL_ERROR);
-        }
-    }
-
-    /**
-     * Extends
-     * <tt>net.java.sip.communicator.service.protocol.media.TransportManager</tt>
-     * in order to get access to certain protected static methods and thus avoid
-     * duplicating their implementations here.
-     *
-     * @author Lyubomir Marinov
-     */
-    private static class JitsiTransportManager
-        extends
-            net.java.sip.communicator.service.protocol.media.TransportManager
-                <MediaAwareCallPeer<?,?,?>>
-    {
-        public static PortTracker getPortTracker(MediaType mediaType)
-        {
-            return
-                net.java.sip.communicator.service.protocol.media.TransportManager
-                    .getPortTracker(mediaType);
-        }
-
-        public static void initializePortNumbers()
-        {
-            net.java.sip.communicator.service.protocol.media.TransportManager
-                .initializePortNumbers();
-        }
-
-        private JitsiTransportManager(MediaAwareCallPeer<?,?,?> callPeer)
-        {
-            super(callPeer);
-        }
-
-        @Override
-        public long getHarvestingTime(String arg0)
-        {
-            // TODO Auto-generated method stub
-            return 0;
-        }
-
-        @Override
-        public String getICECandidateExtendedType(String arg0)
-        {
-            // TODO Auto-generated method stub
-            return null;
-        }
-
-        @Override
-        public InetSocketAddress getICELocalHostAddress(String arg0)
-        {
-            // TODO Auto-generated method stub
-            return null;
-        }
-
-        @Override
-        public InetSocketAddress getICELocalReflexiveAddress(String arg0)
-        {
-            // TODO Auto-generated method stub
-            return null;
-        }
-
-        @Override
-        public InetSocketAddress getICELocalRelayedAddress(String arg0)
-        {
-            // TODO Auto-generated method stub
-            return null;
-        }
-
-        @Override
-        public InetSocketAddress getICERemoteHostAddress(String arg0)
-        {
-            // TODO Auto-generated method stub
-            return null;
-        }
-
-        @Override
-        public InetSocketAddress getICERemoteReflexiveAddress(String arg0)
-        {
-            // TODO Auto-generated method stub
-            return null;
-        }
-
-        @Override
-        public InetSocketAddress getICERemoteRelayedAddress(String arg0)
-        {
-            // TODO Auto-generated method stub
-            return null;
-        }
-
-        @Override
-        public String getICEState()
-        {
-            // TODO Auto-generated method stub
-            return null;
-        }
-
-        @Override
-        protected InetAddress getIntendedDestination(
-                MediaAwareCallPeer<?,?,?> arg0)
-        {
-            // TODO Auto-generated method stub
-            return null;
-        }
-
-        @Override
-        public int getNbHarvesting()
-        {
-            // TODO Auto-generated method stub
-            return 0;
-        }
-
-        @Override
-        public int getNbHarvesting(String arg0)
-        {
-            // TODO Auto-generated method stub
-            return 0;
-        }
-
-        @Override
-        public long getTotalHarvestingTime()
-        {
-            // TODO Auto-generated method stub
-            return 0;
-        }
-    }
-}
->>>>>>> af6374f8
+}
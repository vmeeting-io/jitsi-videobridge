--- conflicted
+++ resolved
@@ -1,257 +1,245 @@
-/*
- * Jitsi Videobridge, OpenSource video conferencing.
- *
- * Distributable under LGPL license.
- * See terms of license at gnu.org.
- */
-package org.jitsi.videobridge;
-
-import java.lang.ref.*;
-import java.util.*;
-
-import org.jitsi.service.neomedia.*;
-import org.jitsi.util.event.*;
-
-/**
- * Represents an endpoint of a participant in a <tt>Conference</tt>.
- *
- * @author Lyubomir Marinov
-<<<<<<< HEAD
- * @author Pawel Domas
-=======
- * @author Boris Grozev
->>>>>>> 971ba002
- */
-public class Endpoint
-    extends PropertyChangeNotifier
-{
-    /**
-     * The name of the <tt>Endpoint</tt> property <tt>channels</tt> which lists
-     * the <tt>Channel</tt>s associated with the <tt>Endpoint</tt>.
-     */
-    public static final String CHANNELS_PROPERTY_NAME
-        = Endpoint.class.getName() + ".channels";
-
-    /**
-     * The list of <tt>Channel</tt>s associated with this <tt>Endpoint</tt>.
-     */
-    private final List<WeakReference<RtpChannel>> channels
-        = new LinkedList<WeakReference<RtpChannel>>();
-
-    /**
-     * SCTP connection bound to this endpoint.
-     */
-    private WeakReference<SctpConnection> sctpConnection
-        = new WeakReference<SctpConnection>(null);
-
-    /**
-     * The (unique) identifier/ID of the endpoint of a participant in a
-     * <tt>Conference</tt>.
-     */
-    private final String id;
-
-    /**
-     * Initializes a new <tt>Endpoint</tt> instance with a specific (unique)
-     * identifier/ID of the endpoint of a participant in a <tt>Conference</tt>.
-     *
-     * @param id the identifier/ID of the endpoint of a participant in a
-     * <tt>Conference</tt> with which the new instance is to be initialized
-     */
-    public Endpoint(String id)
-    {
-        if (id == null)
-            throw new NullPointerException("id");
-
-        this.id = id;
-    }
-
-    /**
-     * Adds a specific <tt>Channel</tt> to the list of <tt>Channel</tt>s
-     * associated with this <tt>Endpoint</tt>.
-     *
-     * @param channel the <tt>Channel</tt> to add to the list of
-     * <tt>Channel</tt>s associated with this <tt>Endpoint</tt>
-     * @return <tt>true</tt> if the list of <tt>Channel</tt>s associated with
-     * this <tt>Endpoint</tt> changed as a result of the method invocation;
-     * otherwise, <tt>false</tt>
-     */
-    public boolean addChannel(RtpChannel channel)
-    {
-        if (channel == null)
-            throw new NullPointerException("channel");
-        /*
-         * The expire state of Channel is final. Adding an expired Channel to
-         * an Endpoint is a no-op.
-         */
-        if (channel.isExpired())
-            return false;
-
-        boolean added = false;
-        boolean removed = false;
-
-        synchronized (channels)
-        {
-<<<<<<< HEAD
-            for (Iterator<WeakReference<RtpChannel>> i = channels.iterator();
-=======
-            boolean add = true;
-
-            for (Iterator<WeakReference<Channel>> i = channels.iterator();
->>>>>>> 971ba002
-                    i.hasNext();)
-            {
-                RtpChannel c = i.next().get();
-
-                if (c == null)
-                {
-                    i.remove();
-                    removed = true;
-                }
-                else if (c.equals(channel))
-                {
-                    add = false;
-                }
-                else if (c.isExpired())
-                {
-                    i.remove();
-                    removed = true;
-                }
-            }
-            if (add)
-            {
-                channels.add(new WeakReference<Channel>(channel));
-                added = true;
-            }
-        }
-
-        if (added || removed)
-            firePropertyChange(CHANNELS_PROPERTY_NAME, null, null);
-
-<<<<<<< HEAD
-            return channels.add(new WeakReference<RtpChannel>(channel));
-=======
-        return added;
-    }
-
-    /**
-     * Notifies this <tt>Endpoint</tt> that an associated <tt>Channel</tt> has
-     * received or measured a new audio level for a specific (contributing)
-     * synchronization source identifier/SSRC.
-     *
-     * @param channel the <tt>Channel</tt> which has received or measured the
-     * specified <tt>audioLevel</tt> for the specified <tt>ssrc</tt>
-     * @param ssrc the synchronization source identifier/SSRC of the RTP stream
-     * received within the specified <tt>channel</tt> for which the specified
-     * <tt>audioLevel</tt> was received or measured
-     * @param audioLevel the audio level which was received or measured for the
-     * specified <tt>ssrc</tt> received within the specified <tt>channel</tt>
-     */
-    void audioLevelChanged(Channel channel, long ssrc, int audioLevel)
-    {
-        // TODO Auto-generated method stub
-    }
-
-    /**
-     * Gets a <tt>List</tt> with the channels of this <tt>Endpoint</tt> with
-     * a particular <tt>MediaType</tt>.
-     *
-     * @param mediaType the <tt>MediaType</tt>.
-     * @return a <tt>List</tt> with the channels of this <tt>Endpoint</tt> with
-     * a particular <tt>MediaType</tt>.
-     */
-    public List<Channel> getChannels(MediaType mediaType)
-    {
-        List<Channel> channels = new LinkedList<Channel>();
-
-        synchronized (channels)
-        {
-            for (Iterator<WeakReference<Channel>> i = this.channels.iterator();
-                    i.hasNext();)
-            {
-                Channel channel = i.next().get();
-
-                if (channel == null)
-                    continue;
-
-                if ((mediaType == null)
-                        || (mediaType.equals(
-                                channel.getContent().getMediaType())))
-                {
-                    channels.add(channel);
-                }
-            }
->>>>>>> 971ba002
-        }
-        return channels;
-    }
-
-    /**
-     * Gets the (unique) identifier/ID of this instance.
-     *
-     * @return the (unique) identifier/ID of this instance
-     */
-    public final String getID()
-    {
-        return id;
-    }
-
-    /**
-     * Removes a specific <tt>Channel</tt> from the list of <tt>Channel</tt>s
-     * associated with this <tt>Endpoint</tt>.
-     *
-     * @param channel the <tt>Channel</tt> to remove from the list of
-     * <tt>Channel</tt>s associated with this <tt>Endpoint</tt>
-     * @return <tt>true</tt> if the list of <tt>Channel</tt>s associated with
-     * this <tt>Endpoint</tt> changed as a result of the method invocation;
-     * otherwise, <tt>false</tt>
-     */
-    public boolean removeChannel(RtpChannel channel)
-    {
-        if (channel == null)
-            return false;
-
-        boolean removed = false;
-
-        synchronized (channels)
-        {
-            for (Iterator<WeakReference<RtpChannel>> i = channels.iterator();
-                    i.hasNext();)
-            {
-                Channel c = i.next().get();
-
-                if ((c == null) || c.equals(channel) || c.isExpired())
-                {
-                    i.remove();
-                    removed = true;
-                }
-            }
-        }
-
-        if (removed)
-            firePropertyChange(CHANNELS_PROPERTY_NAME, null, null);
-
-        return removed;
-    }
-
-    /**
-     * Sets the <tt>SctpConnection</tt> associated with this <tt>Endpoint</tt>.
-     * @param sctpConnection the <tt>SctpConnection</tt> that will be bound to
-     *                       this <tt>Endpoint</tt>.
-     */
-    public void setSctpConnection(SctpConnection sctpConnection)
-    {
-        this.sctpConnection
-            = new WeakReference<SctpConnection>(sctpConnection);
-    }
-
-    /**
-     * Returns an <tt>SctpConnection</tt> bound to this <tt>Endpoint</tt>.
-     * @return an <tt>SctpConnection</tt> bound to this <tt>Endpoint</tt>
-     *         or <tt>null</tt> otherwise.
-     */
-    public SctpConnection getSctpConnection()
-    {
-        return this.sctpConnection.get();
-    }
-
-}
+/*
+ * Jitsi Videobridge, OpenSource video conferencing.
+ *
+ * Distributable under LGPL license.
+ * See terms of license at gnu.org.
+ */
+package org.jitsi.videobridge;
+
+import java.lang.ref.*;
+import java.util.*;
+
+import org.jitsi.service.neomedia.*;
+import org.jitsi.util.event.*;
+
+/**
+ * Represents an endpoint of a participant in a <tt>Conference</tt>.
+ *
+ * @author Lyubomir Marinov
+ * @author Boris Grozev
+ * @author Pawel Domas
+ */
+public class Endpoint
+    extends PropertyChangeNotifier
+{
+    /**
+     * The name of the <tt>Endpoint</tt> property <tt>channels</tt> which lists
+     * the <tt>Channel</tt>s associated with the <tt>Endpoint</tt>.
+     */
+    public static final String CHANNELS_PROPERTY_NAME
+        = Endpoint.class.getName() + ".channels";
+
+    /**
+     * The list of <tt>Channel</tt>s associated with this <tt>Endpoint</tt>.
+     */
+    private final List<WeakReference<RtpChannel>> channels
+        = new LinkedList<WeakReference<RtpChannel>>();
+
+    /**
+     * SCTP connection bound to this endpoint.
+     */
+    private WeakReference<SctpConnection> sctpConnection
+        = new WeakReference<SctpConnection>(null);
+
+    /**
+     * The (unique) identifier/ID of the endpoint of a participant in a
+     * <tt>Conference</tt>.
+     */
+    private final String id;
+
+    /**
+     * Initializes a new <tt>Endpoint</tt> instance with a specific (unique)
+     * identifier/ID of the endpoint of a participant in a <tt>Conference</tt>.
+     *
+     * @param id the identifier/ID of the endpoint of a participant in a
+     * <tt>Conference</tt> with which the new instance is to be initialized
+     */
+    public Endpoint(String id)
+    {
+        if (id == null)
+            throw new NullPointerException("id");
+
+        this.id = id;
+    }
+
+    /**
+     * Adds a specific <tt>Channel</tt> to the list of <tt>Channel</tt>s
+     * associated with this <tt>Endpoint</tt>.
+     *
+     * @param channel the <tt>Channel</tt> to add to the list of
+     * <tt>Channel</tt>s associated with this <tt>Endpoint</tt>
+     * @return <tt>true</tt> if the list of <tt>Channel</tt>s associated with
+     * this <tt>Endpoint</tt> changed as a result of the method invocation;
+     * otherwise, <tt>false</tt>
+     */
+    public boolean addChannel(RtpChannel channel)
+    {
+        if (channel == null)
+            throw new NullPointerException("channel");
+        /*
+         * The expire state of Channel is final. Adding an expired Channel to
+         * an Endpoint is a no-op.
+         */
+        if (channel.isExpired())
+            return false;
+
+        boolean added = false;
+        boolean removed = false;
+
+        synchronized (channels)
+        {
+            boolean add = true;
+
+            for (Iterator<WeakReference<RtpChannel>> i = channels.iterator();
+                    i.hasNext();)
+            {
+                RtpChannel c = i.next().get();
+
+                if (c == null)
+                {
+                    i.remove();
+                    removed = true;
+                }
+                else if (c.equals(channel))
+                {
+                    add = false;
+                }
+                else if (c.isExpired())
+                {
+                    i.remove();
+                    removed = true;
+                }
+            }
+            if (add)
+            {
+                channels.add(new WeakReference<RtpChannel>(channel));
+                added = true;
+            }
+        }
+
+        if (added || removed)
+            firePropertyChange(CHANNELS_PROPERTY_NAME, null, null);
+
+        return added;
+    }
+
+    /**
+     * Notifies this <tt>Endpoint</tt> that an associated <tt>Channel</tt> has
+     * received or measured a new audio level for a specific (contributing)
+     * synchronization source identifier/SSRC.
+     *
+     * @param channel the <tt>Channel</tt> which has received or measured the
+     * specified <tt>audioLevel</tt> for the specified <tt>ssrc</tt>
+     * @param ssrc the synchronization source identifier/SSRC of the RTP stream
+     * received within the specified <tt>channel</tt> for which the specified
+     * <tt>audioLevel</tt> was received or measured
+     * @param audioLevel the audio level which was received or measured for the
+     * specified <tt>ssrc</tt> received within the specified <tt>channel</tt>
+     */
+    void audioLevelChanged(Channel channel, long ssrc, int audioLevel)
+    {
+        // TODO Auto-generated method stub
+    }
+
+    /**
+     * Gets a <tt>List</tt> with the channels of this <tt>Endpoint</tt> with
+     * a particular <tt>MediaType</tt>.
+     *
+     * @param mediaType the <tt>MediaType</tt>.
+     * @return a <tt>List</tt> with the channels of this <tt>Endpoint</tt> with
+     * a particular <tt>MediaType</tt>.
+     */
+    public List<RtpChannel> getChannels(MediaType mediaType)
+    {
+        List<RtpChannel> channels = new LinkedList<RtpChannel>();
+
+        synchronized (this.channels)
+        {
+            for (WeakReference<RtpChannel> channel1 : this.channels)
+            {
+                RtpChannel channel = channel1.get();
+
+                if (channel == null)
+                    continue;
+
+                if ((mediaType == null)
+                    || (mediaType.equals(
+                    channel.getContent().getMediaType())))
+                {
+                    channels.add(channel);
+                }
+            }
+        }
+        return channels;
+    }
+
+    /**
+     * Gets the (unique) identifier/ID of this instance.
+     *
+     * @return the (unique) identifier/ID of this instance
+     */
+    public final String getID()
+    {
+        return id;
+    }
+
+    /**
+     * Removes a specific <tt>Channel</tt> from the list of <tt>Channel</tt>s
+     * associated with this <tt>Endpoint</tt>.
+     *
+     * @param channel the <tt>Channel</tt> to remove from the list of
+     * <tt>Channel</tt>s associated with this <tt>Endpoint</tt>
+     * @return <tt>true</tt> if the list of <tt>Channel</tt>s associated with
+     * this <tt>Endpoint</tt> changed as a result of the method invocation;
+     * otherwise, <tt>false</tt>
+     */
+    public boolean removeChannel(RtpChannel channel)
+    {
+        if (channel == null)
+            return false;
+
+        boolean removed = false;
+
+        synchronized (channels)
+        {
+            for (Iterator<WeakReference<RtpChannel>> i = channels.iterator();
+                    i.hasNext();)
+            {
+                Channel c = i.next().get();
+
+                if ((c == null) || c.equals(channel) || c.isExpired())
+                {
+                    i.remove();
+                    removed = true;
+                }
+            }
+        }
+
+        if (removed)
+            firePropertyChange(CHANNELS_PROPERTY_NAME, null, null);
+
+        return removed;
+    }
+
+    /**
+     * Sets the <tt>SctpConnection</tt> associated with this <tt>Endpoint</tt>.
+     * @param sctpConnection the <tt>SctpConnection</tt> that will be bound to
+     *                       this <tt>Endpoint</tt>.
+     */
+    public void setSctpConnection(SctpConnection sctpConnection)
+    {
+        this.sctpConnection
+            = new WeakReference<SctpConnection>(sctpConnection);
+    }
+
+    /**
+     * Returns an <tt>SctpConnection</tt> bound to this <tt>Endpoint</tt>.
+     * @return an <tt>SctpConnection</tt> bound to this <tt>Endpoint</tt>
+     *         or <tt>null</tt> otherwise.
+     */
+    public SctpConnection getSctpConnection()
+    {
+        return this.sctpConnection.get();
+    }
+
+}
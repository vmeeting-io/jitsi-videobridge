<!--
  ~ Copyright @ 2018 - present 8x8, Inc.
  ~
  ~ Licensed under the Apache License, Version 2.0 (the "License");
  ~ you may not use this file except in compliance with the License.
  ~ You may obtain a copy of the License at
  ~
  ~     http://www.apache.org/licenses/LICENSE-2.0
  ~
  ~ Unless required by applicable law or agreed to in writing, software
  ~ distributed under the License is distributed on an "AS IS" BASIS,
  ~ WITHOUT WARRANTIES OR CONDITIONS OF ANY KIND, either express or implied.
  ~ See the License for the specific language governing permissions and
  ~ limitations under the License.
  -->

<project xmlns="http://maven.apache.org/POM/4.0.0" xmlns:xsi="http://www.w3.org/2001/XMLSchema-instance" xsi:schemaLocation="http://maven.apache.org/POM/4.0.0 http://maven.apache.org/xsd/maven-4.0.0.xsd">
    <modelVersion>4.0.0</modelVersion>

    <groupId>org.jitsi</groupId>
    <artifactId>jvb-parent</artifactId>
    <version>2.1-SNAPSHOT</version>
    <packaging>pom</packaging>

    <properties>
        <jetty.version>9.4.40.v20210413</jetty.version>
        <kotlin.version>1.3.72</kotlin.version>
        <kotest.version>4.1.3</kotest.version>
        <jicoco.version>1.1-84-g1d06d1f</jicoco.version>
        <jitsi.utils.version>1.0-89-g938d2dc</jitsi.utils.version>
        <maven-shade-plugin.version>3.2.2</maven-shade-plugin.version>
        <spotbugs.version>4.1.4</spotbugs.version>
        <jersey.version>2.34</jersey.version>
        <project.build.sourceEncoding>UTF-8</project.build.sourceEncoding>
    </properties>

    <build>
        <plugins>
            <plugin>
                <groupId>org.apache.maven.plugins</groupId>
                <artifactId>maven-enforcer-plugin</artifactId>
                <version>3.0.0-M3</version>
                <executions>
                    <execution>
                        <id>enforce-maven</id>
                        <goals>
                            <goal>enforce</goal>
                        </goals>
                        <configuration>
                            <rules>
                                <requireMavenVersion>
                                    <version>3.5.0</version>
                                </requireMavenVersion>
                            </rules>
                        </configuration>
                    </execution>
                </executions>
            </plugin>
        </plugins>
    </build>

    <modules>
        <module>jitsi-media-transform</module>
        <module>jvb-api</module>
        <module>jvb</module>
    </modules>

    <dependencyManagement>
        <dependencies>
            <dependency>
                <groupId>${project.groupId}</groupId>
                <artifactId>jicoco</artifactId>
                <version>${jicoco.version}</version>
            </dependency>
            <dependency>
                <groupId>${project.groupId}</groupId>
                <artifactId>jicoco-test-kotlin</artifactId>
                <version>${jicoco.version}</version>
            </dependency>
            <dependency>
                <groupId>${project.groupId}</groupId>
                <artifactId>jicoco-config</artifactId>
                <version>${jicoco.version}</version>
            </dependency>
            <dependency>
                <groupId>${project.groupId}</groupId>
                <artifactId>jitsi-utils</artifactId>
                <version>${jitsi.utils.version}</version>
            </dependency>
            <dependency>
                <groupId>${project.groupId}</groupId>
                <artifactId>jitsi-metaconfig</artifactId>
                <version>315a3cec35</version>
            </dependency>
            <dependency>
                <groupId>${project.groupId}</groupId>
                <artifactId>ice4j</artifactId>
                <version>3.0-30-g2586d8b</version>
            </dependency>
            <dependency>
                <groupId>${project.groupId}</groupId>
                <artifactId>rtp</artifactId>
                <version>1.0-54-ge0d663c</version>
            </dependency>
            <dependency>
                <groupId>${project.groupId}</groupId>
<<<<<<< HEAD
                <artifactId>jitsi-media-transform</artifactId>
                <version>1.0-237-gb95e41a</version>
            </dependency>
            <dependency>
                <groupId>${project.groupId}</groupId>
=======
>>>>>>> 106d1652
                <artifactId>jitsi-xmpp-extensions</artifactId>
                <version>1.0-23-gd305889</version>
            </dependency>
            <dependency>
                <groupId>${project.groupId}</groupId>
                <artifactId>jitsi-stats</artifactId>
                <version>1.0-7-g2a9b765</version>
            </dependency>
        </dependencies>
    </dependencyManagement>
    <repositories>
        <repository>
            <id>jitpack.io</id>
            <url>https://jitpack.io</url>
        </repository>
    </repositories>

    <profiles>
        <profile>
            <id>coverage</id>
            <properties>
                <jacoco.version>0.8.6</jacoco.version>
            </properties>
            <build>
                <plugins>
                    <plugin>
                        <groupId>org.jacoco</groupId>
                        <artifactId>jacoco-maven-plugin</artifactId>
                        <version>${jacoco.version}</version>
                        <executions>
                            <execution>
                                <goals>
                                    <goal>prepare-agent</goal>
                                </goals>
                            </execution>
                            <!-- attached to Maven test phase -->
                            <execution>
                                <id>report</id>
                                <phase>test</phase>
                                <goals>
                                    <goal>report</goal>
                                </goals>
                            </execution>
                        </executions>
                    </plugin>
                </plugins>
            </build>
        </profile>
    </profiles>
</project><|MERGE_RESOLUTION|>--- conflicted
+++ resolved
@@ -104,14 +104,6 @@
             </dependency>
             <dependency>
                 <groupId>${project.groupId}</groupId>
-<<<<<<< HEAD
-                <artifactId>jitsi-media-transform</artifactId>
-                <version>1.0-237-gb95e41a</version>
-            </dependency>
-            <dependency>
-                <groupId>${project.groupId}</groupId>
-=======
->>>>>>> 106d1652
                 <artifactId>jitsi-xmpp-extensions</artifactId>
                 <version>1.0-23-gd305889</version>
             </dependency>

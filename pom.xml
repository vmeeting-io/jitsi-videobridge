<!--
  ~ Copyright @ 2018 - present 8x8, Inc.
  ~
  ~ Licensed under the Apache License, Version 2.0 (the "License");
  ~ you may not use this file except in compliance with the License.
  ~ You may obtain a copy of the License at
  ~
  ~     http://www.apache.org/licenses/LICENSE-2.0
  ~
  ~ Unless required by applicable law or agreed to in writing, software
  ~ distributed under the License is distributed on an "AS IS" BASIS,
  ~ WITHOUT WARRANTIES OR CONDITIONS OF ANY KIND, either express or implied.
  ~ See the License for the specific language governing permissions and
  ~ limitations under the License.
  -->

<project xmlns="http://maven.apache.org/POM/4.0.0" xmlns:xsi="http://www.w3.org/2001/XMLSchema-instance" xsi:schemaLocation="http://maven.apache.org/POM/4.0.0 http://maven.apache.org/xsd/maven-4.0.0.xsd">
    <modelVersion>4.0.0</modelVersion>

    <groupId>org.jitsi</groupId>
    <artifactId>jvb-parent</artifactId>
    <version>2.1-SNAPSHOT</version>
    <packaging>pom</packaging>

    <properties>
        <jetty.version>9.4.40.v20210413</jetty.version>
        <kotlin.version>1.5.20</kotlin.version>
        <kotest.version>4.6.1</kotest.version>
        <jicoco.version>1.1-95-gd8fd866</jicoco.version>
        <jitsi.utils.version>1.0-99-gf60ac15</jitsi.utils.version>
        <maven-shade-plugin.version>3.2.2</maven-shade-plugin.version>
        <spotbugs.version>4.1.4</spotbugs.version>
        <jersey.version>2.34</jersey.version>
        <jackson.version>2.12.4</jackson.version>
        <project.build.sourceEncoding>UTF-8</project.build.sourceEncoding>
    </properties>

    <build>
        <plugins>
            <plugin>
                <groupId>org.apache.maven.plugins</groupId>
                <artifactId>maven-enforcer-plugin</artifactId>
                <version>3.0.0-M3</version>
                <executions>
                    <execution>
                        <id>enforce-maven</id>
                        <goals>
                            <goal>enforce</goal>
                        </goals>
                        <configuration>
                            <rules>
                                <requireMavenVersion>
                                    <version>3.5.0</version>
                                </requireMavenVersion>
                            </rules>
                        </configuration>
                    </execution>
                </executions>
            </plugin>
        </plugins>
    </build>

    <modules>
        <module>jitsi-media-transform</module>
        <module>jvb-api</module>
        <module>jvb</module>
    </modules>

    <dependencyManagement>
        <dependencies>
            <dependency>
                <groupId>${project.groupId}</groupId>
                <artifactId>jicoco</artifactId>
                <version>${jicoco.version}</version>
            </dependency>
            <dependency>
                <groupId>${project.groupId}</groupId>
                <artifactId>jicoco-test-kotlin</artifactId>
                <version>${jicoco.version}</version>
            </dependency>
            <dependency>
                <groupId>${project.groupId}</groupId>
                <artifactId>jicoco-config</artifactId>
                <version>${jicoco.version}</version>
            </dependency>
            <dependency>
                <groupId>${project.groupId}</groupId>
                <artifactId>jitsi-utils</artifactId>
                <version>${jitsi.utils.version}</version>
            </dependency>
            <dependency>
                <groupId>${project.groupId}</groupId>
                <artifactId>jitsi-metaconfig</artifactId>
                <version>315a3cec35</version>
            </dependency>
            <dependency>
                <groupId>${project.groupId}</groupId>
                <artifactId>ice4j</artifactId>
                <version>3.0-35-gadca67b</version>
            </dependency>
            <dependency>
                <groupId>${project.groupId}</groupId>
                <artifactId>rtp</artifactId>
                <version>1.0-64-g6932ded</version>
            </dependency>
            <dependency>
                <groupId>${project.groupId}</groupId>
<<<<<<< HEAD
=======
                <artifactId>jitsi-media-transform</artifactId>
                <version>1.0-263-gf2800c3</version>
            </dependency>
            <dependency>
                <groupId>${project.groupId}</groupId>
>>>>>>> ce152789
                <artifactId>jitsi-xmpp-extensions</artifactId>
                <version>1.0-30-g48113ca</version>
            </dependency>
            <dependency>
                <groupId>${project.groupId}</groupId>
                <artifactId>jitsi-stats</artifactId>
                <version>1.0-7-g2a9b765</version>
            </dependency>
        </dependencies>
    </dependencyManagement>
    <repositories>
        <repository>
            <id>jitpack.io</id>
            <url>https://jitpack.io</url>
        </repository>
    </repositories>

    <profiles>
        <profile>
            <id>coverage</id>
            <properties>
                <jacoco.version>0.8.7</jacoco.version>
            </properties>
            <build>
                <plugins>
                    <plugin>
                        <groupId>org.jacoco</groupId>
                        <artifactId>jacoco-maven-plugin</artifactId>
                        <version>${jacoco.version}</version>
                        <executions>
                            <execution>
                                <goals>
                                    <goal>prepare-agent</goal>
                                </goals>
                            </execution>
                            <!-- attached to Maven test phase -->
                            <execution>
                                <id>report</id>
                                <phase>test</phase>
                                <goals>
                                    <goal>report</goal>
                                </goals>
                            </execution>
                        </executions>
                    </plugin>
                </plugins>
            </build>
        </profile>
    </profiles>
</project><|MERGE_RESOLUTION|>--- conflicted
+++ resolved
@@ -105,14 +105,6 @@
             </dependency>
             <dependency>
                 <groupId>${project.groupId}</groupId>
-<<<<<<< HEAD
-=======
-                <artifactId>jitsi-media-transform</artifactId>
-                <version>1.0-263-gf2800c3</version>
-            </dependency>
-            <dependency>
-                <groupId>${project.groupId}</groupId>
->>>>>>> ce152789
                 <artifactId>jitsi-xmpp-extensions</artifactId>
                 <version>1.0-30-g48113ca</version>
             </dependency>

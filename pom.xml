--- conflicted
+++ resolved
@@ -66,13 +66,8 @@
     </build>
 
     <modules>
-<<<<<<< HEAD
-        <module>jitsi-media-transform</module>
-        <module>jvb-api</module>
-=======
         <module>rtp</module>
         <module>jitsi-media-transform</module>
->>>>>>> 64f9f34f
         <module>jvb</module>
     </modules>
 
@@ -111,30 +106,12 @@
             <dependency>
                 <groupId>${project.groupId}</groupId>
                 <artifactId>ice4j</artifactId>
-<<<<<<< HEAD
-                <version>3.0-35-gadca67b</version>
-            </dependency>
-            <dependency>
-                <groupId>${project.groupId}</groupId>
-                <artifactId>rtp</artifactId>
-                <version>1.0-64-g6932ded</version>
-=======
                 <version>3.0-68-gd289f12</version>
->>>>>>> 64f9f34f
             </dependency>
             <dependency>
                 <groupId>${project.groupId}</groupId>
                 <artifactId>jitsi-xmpp-extensions</artifactId>
-<<<<<<< HEAD
-                <version>1.0-30-g48113ca</version>
-            </dependency>
-            <dependency>
-                <groupId>${project.groupId}</groupId>
-                <artifactId>jitsi-stats</artifactId>
-                <version>1.0-9-g4ce7952</version>
-=======
                 <version>1.0-78-g62d03d4</version>
->>>>>>> 64f9f34f
             </dependency>
         </dependencies>
     </dependencyManagement>

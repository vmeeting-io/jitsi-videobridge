--- conflicted
+++ resolved
@@ -17,11 +17,8 @@
 
 import com.google.gson.JsonObject;
 import org.jetbrains.annotations.*;
-<<<<<<< HEAD
 import org.jitsi.nlj.RtpLayerDesc;
-=======
 import org.jitsi.nlj.rtcp.*;
->>>>>>> 821f8262
 import org.jitsi.nlj.stats.*;
 import org.jitsi.nlj.transform.node.incoming.*;
 import org.jitsi.utils.*;
@@ -723,9 +720,12 @@
                     MUCS_CONFIGURED,
                     xmppConnection.getMucClientManager().getMucCount());
             unlockedSetStat(
-                    MUCS_JOINED,
-                    xmppConnection.getMucClientManager().getMucJoinedCount());
-<<<<<<< HEAD
+                MUCS_JOINED,
+                xmppConnection.getMucClientManager().getMucJoinedCount());
+            unlockedSetStat("preemptive_kfr_sent", jvbStats.preemptiveKeyframeRequestsSent.get());
+            unlockedSetStat("preemptive_kfr_suppressed", jvbStats.preemptiveKeyframeRequestsSuppressed.get());
+            unlockedSetStat("endpoints_with_spurious_remb", RembHandler.Companion.endpointsWithSpuriousRemb());
+
             if (this.enableRlStats) {
                 unlockedSetStat(RL_STATS, timedAllStats);
             }
@@ -747,11 +747,6 @@
                     e.printStackTrace();
                 }
             }
-=======
-            unlockedSetStat("preemptive_kfr_sent", jvbStats.preemptiveKeyframeRequestsSent.get());
-            unlockedSetStat("preemptive_kfr_suppressed", jvbStats.preemptiveKeyframeRequestsSuppressed.get());
-            unlockedSetStat("endpoints_with_spurious_remb", RembHandler.Companion.endpointsWithSpuriousRemb());
->>>>>>> 821f8262
         }
         finally
         {
